--- conflicted
+++ resolved
@@ -250,11 +250,7 @@
     // variables
     //-------------------------------------------------------------
 
-<<<<<<< HEAD
-    IDFilter filter;
-=======
     IdXMLFile idXML_file;
->>>>>>> f94efd61
     vector<ProteinIdentification> protein_identifications;
     vector<PeptideIdentification> identifications;
     vector<PeptideIdentification> identifications_exclusion;
