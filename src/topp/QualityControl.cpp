--- conflicted
+++ resolved
@@ -43,12 +43,9 @@
 #include <OpenMS/FORMAT/MzMLFile.h>
 #include <OpenMS/KERNEL/MSExperiment.h>
 #include <OpenMS/METADATA/PeptideIdentification.h>
-<<<<<<< HEAD
 #include <OpenMS/QC/QCBase.h>
 #include <OpenMS/QC/Ms2IdentificationRate.h>
-=======
 #include <OpenMS/QC/TIC.h>
->>>>>>> f3c0afc3
 #include <cstdio>
 
 using namespace OpenMS;
@@ -105,22 +102,14 @@
       status |= QCBase::Requires::CONTAMINANTS;
     }
 
-<<<<<<< HEAD
+
     //check flags
     bool fdr_flag = getFlag_("MS2_id_rate:force_no_fdr");
 
 
-    //--------------------------------------------------------------
-    // Instantiate
-    //--------------------------------------------------------------
-
-    Ms2IdentificationRate qc_ms2ir;
-
-
-=======
     // Instantiate the QC metrics
     // TIC qc_tic;
->>>>>>> f3c0afc3
+    Ms2IdentificationRate qc_ms2ir;
 
     // Loop through file lists
     for (Size i = 0; i < number_exps; ++i)
@@ -144,19 +133,19 @@
       //-------------------------------------------------------------
       // calculations
       //-------------------------------------------------------------
-<<<<<<< HEAD
+
       if (status.isSuperSetOf(qc_ms2ir.requires()))
       {
         qc_ms2ir.compute(fmap, exp, fdr_flag);
       }
 
-=======
+
       /* Example for including a metric calculation:
        *
        * if (status.isSuperSetOf(qc_tic.requires())) qc_tic.compute(exp);
        *
        */
->>>>>>> f3c0afc3
+
     }
     //-------------------------------------------------------------
     // writing output
