--- conflicted
+++ resolved
@@ -59,12 +59,6 @@
 
         bool isDetectingTransition() nogil except +
         void setDetectingTransition(bool val) nogil except +
-<<<<<<< HEAD
-        bool isIdentifyingTransition() nogil except +
-        void setIdentifyingTransition(bool val) nogil except +
-        bool isQuantifyingTransition() nogil except +
-        void setQuantifyingTransition(bool val) nogil except +
-=======
 
         bool isIdentifyingTransition() nogil except +
         void setIdentifyingTransition(bool val) nogil except +
@@ -82,7 +76,6 @@
         bool metaValueExists(unsigned int) nogil except +
         void removeMetaValue(String) nogil except +
         void removeMetaValue(unsigned int) nogil except +
->>>>>>> 6c25a266
 
 cdef extern from "<OpenMS/ANALYSIS/MRM/ReactionMonitoringTransition.h>" namespace "OpenMS::ReactionMonitoringTransition":
 
