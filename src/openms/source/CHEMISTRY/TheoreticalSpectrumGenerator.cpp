--- conflicted
+++ resolved
@@ -161,8 +161,10 @@
     RichPeak1D p;
 
     // just in case someone wants the ion names;
-<<<<<<< HEAD
-    p.metaRegistry().registerName("IonName", "Name of the ion");
+    if (add_metainfo_)
+    {
+      p.metaRegistry().registerName("IonName", "Name of the ion");
+    }
 
     // Histidin immonium ion (C5H8N3)
     if (peptide.has(*ResidueDB::getInstance()->getResidue('H')))
@@ -193,42 +195,6 @@
     // Tyrosine immonium ion (C8H10NO)
     if (peptide.has(*ResidueDB::getInstance()->getResidue('Y')))
     {
-=======
-    if (add_metainfo_)
-    {
-      p.metaRegistry().registerName("IonName", "Name of the ion");
-    }
-
-    // Histidin immonium ion (C5H8N3)
-    if (peptide.has(*ResidueDB::getInstance()->getResidue('H')))
-    {
-      p.setMZ(110.0718);
-      p.setIntensity(1.0);
-      if (add_metainfo_)
-      {
-        String name("iH");
-        p.setMetaValue("IonName", name);
-      }    
-      spec.push_back(p);
-    }
-
-    // Phenylalanin immonium ion (C8H10N)
-    if (peptide.has(*ResidueDB::getInstance()->getResidue('F')))
-    {
-      p.setMZ(120.0813);
-      p.setIntensity(1.0);
-      if (add_metainfo_)
-      {
-        String name("iF");
-        p.setMetaValue("IonName", name);
-      }
-      spec.push_back(p);
-    }
-
-    // Tyrosine immonium ion (C8H10NO)
-    if (peptide.has(*ResidueDB::getInstance()->getResidue('Y')))
-    {
->>>>>>> 580dfbce
       p.setMZ(136.0762);
       p.setIntensity(1.0);
       if (add_metainfo_)
@@ -267,7 +233,6 @@
 
     // Cysteine (C2H6NS)
     if (peptide.has(*ResidueDB::getInstance()->getResidue('C')))
-<<<<<<< HEAD
     {
       p.setMZ(76.0221);
       p.setIntensity(1.0);
@@ -282,22 +247,6 @@
     // Proline immonium ion (C4H8N)
     if (peptide.has(*ResidueDB::getInstance()->getResidue('P')))
     {
-=======
-    {
-      p.setMZ(76.0221);
-      p.setIntensity(1.0);
-      if (add_metainfo_)
-      {
-        String name("iC");
-        p.setMetaValue("IonName", name);
-      }
-      spec.push_back(p);
-    }
-
-    // Proline immonium ion (C4H8N)
-    if (peptide.has(*ResidueDB::getInstance()->getResidue('P')))
-    {
->>>>>>> 580dfbce
       p.setMZ(70.0656);
       p.setIntensity(1.0);
       if (add_metainfo_)
