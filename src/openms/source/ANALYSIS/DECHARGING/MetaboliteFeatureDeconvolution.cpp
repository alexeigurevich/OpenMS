--- conflicted
+++ resolved
@@ -222,15 +222,10 @@
       Int neg_charge = adduct[1].size() - adduct[1].remove('-').size();
       if (pos_charge > 0 && neg_charge > 0)
       {
-<<<<<<< HEAD
         String error = "MetaboliteFeatureDeconvolution::potential_adduct mixes charges for an adduct!";
         throw Exception::InvalidParameter(__FILE__, __LINE__, OPENMS_PRETTY_FUNCTION, error);
-      }else if (pos_charge > 0)
-=======
-        String error = "MetaboliteFeatureDeconvolution::potential_adducts mixes charges for an adduct!";
       }
       else if (pos_charge > 0)
->>>>>>> 634ac32b
       {
         EmpiricalFormula ef(adduct[0]);
         ef.setCharge(pos_charge);
@@ -238,59 +233,39 @@
         //E.g., for H: M-(p+e)+p <-> M-e == H+
         //E.g., for Na: Na -(p+e)+p <-> Na-e == Na+
         ef -= EmpiricalFormula("H" + String(pos_charge));
-<<<<<<< HEAD
         potential_adducts_.push_back(Adduct(pos_charge, 1, ef.getMonoWeight(), adduct[0], log(prob), rt_shift, label));
-      }else if (neg_charge > 0)
+      }
+      else if (neg_charge > 0)
       {
         if (adduct[0] == "H-1")
         {
           potential_adducts_.push_back(Adduct(-neg_charge, 1, -Constants::PROTON_MASS_U, adduct[0], log(prob), rt_shift,label));
-        }else
-=======
-        ef.setCharge(pos_charge); // effectively subtract electron masses
-        potential_adducts_.push_back(Adduct((Int)pos_charge, 1, ef.getMonoWeight(), adduct[0], log(prob), rt_shift, label));
-      }
-      else if (neg_charge > 0)
-      {
-        if (adduct[0] == "H-1")
-        {
-          potential_adducts_.push_back(Adduct((Int)-neg_charge, 1, -Constants::PROTON_MASS_U, adduct[0], log(prob), rt_shift,label));
-        }
-        else        
->>>>>>> 634ac32b
+        }
+        else
         {
           EmpiricalFormula ef(adduct[0]);
           ef.setCharge(0);//ensures we get without additional protons, now just add electron masses // effectively subtract electron masses
           potential_adducts_.push_back(Adduct((Int)-neg_charge, 1, ef.getMonoWeight() + Constants::ELECTRON_MASS_U * neg_charge, adduct[0], log(prob), rt_shift, label));
-<<<<<<< HEAD
-        }
-      }else if (adduct[1] == "0")//pos,neg == 0
+        }
+      }
+      else if (adduct[1] == "0")//pos,neg == 0
       {//getMonoWeight simple for Charge 0: sums individual atom monoisotopic weights
         if ((Int)param_.getValue("max_neutrals") > 0)
         {
           EmpiricalFormula ef(adduct[0]);
           ef.setCharge(0);
           potential_adducts_.push_back(Adduct(ef.getCharge(), 1, ef.getMonoWeight(), adduct[0], log(prob), rt_shift, label));
-        }else
+        }
+        else
         {
           continue;//not to be used anyway, don't add
         }
-      }else//adduct charge not +,- or 0
-      {
-      String error = "MetaboliteFeatureDeconvolution::potential_adduct charge must only contain '+','-' or '0'!";
-      throw Exception::InvalidParameter(__FILE__, __LINE__, OPENMS_PRETTY_FUNCTION, error);
-      }
-=======
-        }        
-      }
-      else//pos,neg == 0
-      {//in principle no change because pos_charge 0 and ef.getMonoWeight() only adds for nonzero charges
-        EmpiricalFormula ef(adduct[0]);
-        ef -= EmpiricalFormula("H" + String(pos_charge));
-        ef.setCharge(pos_charge); // effectively subtract electron masses
-        potential_adducts_.push_back(Adduct((Int)pos_charge, 1, ef.getMonoWeight(), adduct[0], log(prob), rt_shift, label));      
-      }    
->>>>>>> 634ac32b
+      }
+      else//adduct charge not +,- or 0
+      {
+        String error = "MetaboliteFeatureDeconvolution::potential_adduct charge must only contain '+','-' or '0'!";
+        throw Exception::InvalidParameter(__FILE__, __LINE__, OPENMS_PRETTY_FUNCTION, error);
+      }
 
       verbose_level_ = param_.getValue("verbose_level");
     }
@@ -441,25 +416,11 @@
     }
     bool use_minority_bound = (param_.getValue("use_minority_bound") == "true" ? true : false);
     Int max_minority_bound = param_.getValue("max_minority_bound");
-<<<<<<< HEAD
-    double thresh_logp = log(0.0000000001); //We set a default threshold simply as a minimally small number
+    double thresh_logp = log(1e-10); //We set a default threshold simply as a minimally small number
     if (use_minority_bound)
-=======
-    double thresh_logp = adduct_lowest_log_p * max_minority_bound +
-                         adduct_highest_log_p * std::max(q_max - max_minority_bound, 0);
-
-    Adduct default_adduct;
-    if (is_neg)
-    {
-      //for negative mode, the default adduct should be deprotonation (added by the user)
-      default_adduct = Adduct(-1, 1, -Constants::PROTON_MASS_U, "H-1", log(1.0),0);
-    // e^(log prob_H)*e^(log prob_Na) = *e^(log prob_Na) * *e^(log prob_Na)
-    }
-    else
->>>>>>> 634ac32b
-    {
-    thresh_logp = adduct_lowest_log_p * max_minority_bound +
-                  adduct_highest_log_p * std::max(q_max - max_minority_bound, 0);
+    {
+      thresh_logp = adduct_lowest_log_p * max_minority_bound +
+                    adduct_highest_log_p * std::max(q_max - max_minority_bound, 0);
     }
 
     // create mass difference list
@@ -569,14 +530,9 @@
                 if (is_neg)
                 {
                   left_charges = -md_s->getPositiveCharges();
-<<<<<<< HEAD
                   right_charges = -md_s->getNegativeCharges();//for negative, a pos charge means either losing an H-1 from the left (decreasing charge) or the Na  case. (We do H-1Na as neutral, because of the pos,negcharges)
-                }else
-=======
-                  right_charges = -md_s->getNegativeCharges();//for negative, a pos charge means either losing an H-1 from the left (decreasing charge) or the Na  case. (We do H-1Na as neutral, because of the pos,negcharges)                                
                 }
                 else
->>>>>>> 634ac32b
                 {
                   left_charges = md_s->getNegativeCharges();//for positive mode neutral switches still have to fulfill requirement that they have at most charge as each side
                   right_charges = md_s->getPositiveCharges();
@@ -598,14 +554,9 @@
                   if (is_neg)
                   {
                     left_charges = -cmp.getPositiveCharges();
-<<<<<<< HEAD
                     right_charges = -cmp.getNegativeCharges();
-                  }else
-=======
-                    right_charges = -cmp.getNegativeCharges();                                   
                   }
                   else
->>>>>>> 634ac32b
                   {
                     left_charges = cmp.getNegativeCharges();
                     right_charges = cmp.getPositiveCharges();
@@ -1304,8 +1255,5 @@
       LOG_WARN << ".\n..\nWarning: a significant portion of your decharged molecules have gapped, even-numbered charge ladders (" << ladders_total - ladders_with_odd << " of " << ladders_total << ")";
       LOG_WARN <<"This might indicate a too low charge interval being tested.\n..\n.\n";
     }
-
   }
-
-
 }