--- conflicted
+++ resolved
@@ -401,18 +401,14 @@
         pep_hit_.setScore(mrmfeature->getScore("xx_swath_prelim_score"));
       }
       pep_hit_.setSequence(AASequence::fromString(pep->sequence));
-<<<<<<< HEAD
-
-      // set protein accession numbers (needs to be OpenMS String vector)
-      std::vector<String> tmp;
-      tmp.insert( tmp.begin(), pep->protein_refs.begin(), pep->protein_refs.end() ); 
-      pep_hit_.setProteinAccessions(tmp);
-
-=======
-      PeptideEvidence pe;
-      pe.setProteinAccession(protein_id);
-      pep_hit_.addPeptideEvidence(pe);
->>>>>>> 12165e77
+
+      // set protein accession numbers 
+      for (Size k = 0; k < pep->protein_refs.size(); k++)
+      {
+        PeptideEvidence pe;
+        pe.setProteinAccession(pep->protein_refs[k]);
+        pep_hit_.addPeptideEvidence(pe);
+      }
       pep_id_.insertHit(pep_hit_);
       pep_id_.setIdentifier(run_identifier);
 
