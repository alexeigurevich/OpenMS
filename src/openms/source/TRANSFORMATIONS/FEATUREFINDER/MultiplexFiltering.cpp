// --------------------------------------------------------------------------
//                   OpenMS -- Open-Source Mass Spectrometry
// --------------------------------------------------------------------------
// Copyright The OpenMS Team -- Eberhard Karls University Tuebingen,
// ETH Zurich, and Freie Universitaet Berlin 2002-2018.
//
// This software is released under a three-clause BSD license:
//  * Redistributions of source code must retain the above copyright
//    notice, this list of conditions and the following disclaimer.
//  * Redistributions in binary form must reproduce the above copyright
//    notice, this list of conditions and the following disclaimer in the
//    documentation and/or other materials provided with the distribution.
//  * Neither the name of any author or any participating institution
//    may be used to endorse or promote products derived from this software
//    without specific prior written permission.
// For a full list of authors, refer to the file AUTHORS.
// --------------------------------------------------------------------------
// THIS SOFTWARE IS PROVIDED BY THE COPYRIGHT HOLDERS AND CONTRIBUTORS "AS IS"
// AND ANY EXPRESS OR IMPLIED WARRANTIES, INCLUDING, BUT NOT LIMITED TO, THE
// IMPLIED WARRANTIES OF MERCHANTABILITY AND FITNESS FOR A PARTICULAR PURPOSE
// ARE DISCLAIMED. IN NO EVENT SHALL ANY OF THE AUTHORS OR THE CONTRIBUTING
// INSTITUTIONS BE LIABLE FOR ANY DIRECT, INDIRECT, INCIDENTAL, SPECIAL,
// EXEMPLARY, OR CONSEQUENTIAL DAMAGES (INCLUDING, BUT NOT LIMITED TO,
// PROCUREMENT OF SUBSTITUTE GOODS OR SERVICES; LOSS OF USE, DATA, OR PROFITS;
// OR BUSINESS INTERRUPTION) HOWEVER CAUSED AND ON ANY THEORY OF LIABILITY,
// WHETHER IN CONTRACT, STRICT LIABILITY, OR TORT (INCLUDING NEGLIGENCE OR
// OTHERWISE) ARISING IN ANY WAY OUT OF THE USE OF THIS SOFTWARE, EVEN IF
// ADVISED OF THE POSSIBILITY OF SUCH DAMAGE.
//
// --------------------------------------------------------------------------
// $Maintainer: Lars Nilse $
// $Authors: Lars Nilse $
// --------------------------------------------------------------------------

#include <OpenMS/KERNEL/StandardTypes.h>
#include <OpenMS/KERNEL/BaseFeature.h>
#include <OpenMS/KERNEL/MSExperiment.h>
#include <OpenMS/CONCEPT/Constants.h>
#include <OpenMS/CHEMISTRY/ISOTOPEDISTRIBUTION/IsotopeDistribution.h>
#include <OpenMS/CHEMISTRY/ISOTOPEDISTRIBUTION/CoarseIsotopePatternGenerator.h>
#include <OpenMS/TRANSFORMATIONS/RAW2PEAK/PeakPickerHiRes.h>
#include <OpenMS/TRANSFORMATIONS/FEATUREFINDER/MultiplexFiltering.h>
#include <OpenMS/TRANSFORMATIONS/FEATUREFINDER/MultiplexIsotopicPeakPattern.h>
#include <OpenMS/MATH/STATISTICS/StatisticFunctions.h>

using namespace std;
using namespace boost::math;

namespace OpenMS
{

  MultiplexFiltering::MultiplexFiltering(const MSExperiment& exp_centroided, const std::vector<MultiplexIsotopicPeakPattern>& patterns,
                                         int isotopes_per_peptide_min, int isotopes_per_peptide_max, double intensity_cutoff, double rt_band,
                                         double mz_tolerance, bool mz_tolerance_unit, double peptide_similarity, double averagine_similarity,
                                         double averagine_similarity_scaling, String averagine_type) :
  patterns_(patterns), isotopes_per_peptide_min_(isotopes_per_peptide_min), isotopes_per_peptide_max_(isotopes_per_peptide_max),
  intensity_cutoff_(intensity_cutoff), rt_band_(rt_band), mz_tolerance_(mz_tolerance), mz_tolerance_unit_in_ppm_(mz_tolerance_unit),
  peptide_similarity_(peptide_similarity), averagine_similarity_(averagine_similarity),
  averagine_similarity_scaling_(averagine_similarity_scaling), averagine_type_(averagine_type)
  {
    // initialise experiment exp_centroided_
    // Any peaks below the intensity cutoff cannot be relevant. They are therefore removed resulting in reduced memory footprint and runtime.
    exp_centroided_.reserve(exp_centroided.getNrSpectra());
    // loop over spectra
    for (const auto &it_rt : exp_centroided)
    {
      MSSpectrum spectrum;
      spectrum.setRT(it_rt.getRT());
      // loop over m/z
      for (const auto &it_mz : it_rt)
      {
        if (it_mz.getIntensity() > intensity_cutoff_)
        {
          spectrum.push_back(it_mz);
        }
      }
      exp_centroided_.addSpectrum(std::move(spectrum));
    }
    exp_centroided_.updateRanges();
    exp_centroided_.sortSpectra();
    
    // initialise blacklist <blacklist_>
    blacklist_.reserve(exp_centroided_.getNrSpectra());
    // loop over spectra
    for (const auto &it_rt : exp_centroided_)
    {
      std::vector<int> blacklist_spectrum(it_rt.size(), -1);
      blacklist_.push_back(blacklist_spectrum);
    }
    
  }
  
  MSExperiment& MultiplexFiltering::getCentroidedExperiment()
  {
    return exp_centroided_;
  }

  void MultiplexFiltering::updateWhiteMSExperiment_()
  {
    // reset both the white MS experiment and the corresponding mapping to the complete i.e. original MS experiment
    exp_centroided_white_.clear(true);
    exp_centroided_mapping_.clear();
    
    // loop over spectra
    for (const auto &it_rt : exp_centroided_)
    {
      MSSpectrum spectrum_picked_white;
      spectrum_picked_white.setRT(it_rt.getRT());
      
      std::map<int, int> mapping_spectrum;
      int count = 0;
      // loop over m/z
      for (const auto &it_mz : it_rt)
      {
        if (blacklist_[&it_rt - &exp_centroided_[0]][&it_mz - &it_rt[0]] == -1)
        {
          spectrum_picked_white.push_back(it_mz);
          
          mapping_spectrum[count] = &it_mz - &it_rt[0];
          ++count;
        }
      }
      exp_centroided_white_.addSpectrum(spectrum_picked_white);
      exp_centroided_mapping_.push_back(mapping_spectrum);
    }
    exp_centroided_white_.updateRanges();
  }
  
  int MultiplexFiltering::checkForSignificantPeak_(double mz, double mz_tolerance, MSExperiment::ConstIterator& it_rt, double intensity_first_peak) const
  {
    // Check that there is a peak.
    int mz_idx = it_rt->findNearest(mz, mz_tolerance);
    if (mz_idx != -1)
    {
      // Any peak with an intensity greater than <threshold>*<intensity_first_peak> is significant.
      double threshold = 0.3;
      
      MSSpectrum::ConstIterator it_mz = it_rt->begin();
      std::advance(it_mz, mz_idx);
      double intensity = it_mz->getIntensity();
      
      // Check that the peak is significant.
      if (intensity > threshold * intensity_first_peak)
      {
        // There is a high-intensity peak at the position mz.
        return mz_idx;
      }
    }

    return -1;
  }
  
  bool MultiplexFiltering::filterPeakPositions_(const MSSpectrum::ConstIterator& it_mz, const MSExperiment::ConstIterator& it_rt_begin, const MSExperiment::ConstIterator& it_rt_band_begin, const MSExperiment::ConstIterator& it_rt_band_end, const MultiplexIsotopicPeakPattern& pattern, MultiplexFilteredPeak& peak) const
  {    
    // check if peak position is blacklisted
    // i.e. -1 = white or 0 = mono-isotopic peak of the lightest (or only) peptide are ok.
    if (blacklist_[peak.getRTidx()][peak.getMZidx()] > 0)
    {
      return false;
    }
    
    // determine absolute m/z tolerance in Th
    double mz_tolerance;
    if (mz_tolerance_unit_in_ppm_)
    {
      // m/z tolerance in ppm
      // Note that the absolute tolerance varies minimally within an m/z pattern.
      // Hence we calculate it only once here.
      mz_tolerance = it_mz->getMZ() * mz_tolerance_ * 1e-6;
    }
    else
    {
      // m/z tolerance in Th
      mz_tolerance = mz_tolerance_;
    }

    // The mass traces of the peptide(s) form a m/z shift pattern. Starting with the mono-isotopic mass trace of each peptide,
    // how long is the series of m/z shifts until the first expected mass trace is missing? We want to see
    // at least isotopes_per_peptide_min_ of these m/z shifts in each peptide. Note that we need to demand subsequent(!) mass traces
    // to be present. Otherwise it would be easy to mistake say a 2+ peptide for a 4+ peptide.
    size_t length = 0;
    bool interrupted = false;
    // loop over isotopes i.e. mass traces within the peptide
    for (size_t isotope = 0; isotope < isotopes_per_peptide_max_; ++isotope)
    {
      bool found_in_all_peptides = true;
      
      // loop over peptides
      for (size_t peptide = 0; peptide < pattern.getMassShiftCount(); ++peptide)
      {
        // calculate m/z shift index in pattern
        size_t mz_shift_idx = peptide * isotopes_per_peptide_max_ + isotope;
        double mz_shift = pattern.getMZShiftAt(mz_shift_idx);

        bool found = false;
        // loop over spectra in RT band
        for (MSExperiment::ConstIterator it_rt = it_rt_band_begin; it_rt < it_rt_band_end; ++it_rt)
        {
          int i = it_rt->findNearest(it_mz->getMZ() + mz_shift, mz_tolerance);
         
          if (i != -1)
          {
            // Note that as primary peaks, satellite peaks are also restricted by the blacklist.
            // The peak can either be pure white i.e. untouched, or have been seen earlier as part of the same mass trace.
            size_t rt_idx = it_rt - it_rt_begin;
            size_t mz_idx = exp_centroided_mapping_.at(it_rt - it_rt_begin).at(i);
            
            // Check that the peak has not been blacklisted and is not already in the satellite set.
            if (((blacklist_[rt_idx][mz_idx] == -1) || (blacklist_[rt_idx][mz_idx] == static_cast<int>(mz_shift_idx))) && (!(peak.checkSatellite(rt_idx, mz_idx))))
            {
              found = true;
              peak.addSatellite(rt_idx, mz_idx, mz_shift_idx);
            }
            
          }
        }
        
        if (!found)
        {
          found_in_all_peptides = false;
        }
        
      }
      
      if (found_in_all_peptides && (!interrupted))
      {
        ++length;
      }
      else
      {
        interrupted = true;
        if (length < isotopes_per_peptide_min_)
        {
          return false;
        }
      }
    }

<<<<<<< HEAD
=======
        
>>>>>>> 32428bff
    // Check that there is no significant peak (aka zeroth peak) to the left of the mono-isotopic peak (aka first peak).
    // Further check that there is no mistaken charge state identity. For example, check that a 2+ pattern isn't really a 4+ or 6+ pattern.
    // Let's use the double m/z tolerance when checking for these peaks.
    
    // loop over peptides
    for (size_t peptide = 0; peptide < pattern.getMassShiftCount(); ++peptide)
    {
      MSExperiment::ConstIterator it_rt = it_rt_begin;
      std::advance(it_rt, peak.getRTidx());

      // Check that there is a first i.e. mono-isotopic peak for this peptide.
      double mz_first_peak = peak.getMZ() + pattern.getMZShiftAt(peptide * isotopes_per_peptide_max_);
      int mz_idx_first_peak = it_rt->findNearest(mz_first_peak, mz_tolerance);
      if (mz_idx_first_peak != -1)
      {
        MSSpectrum::ConstIterator it_mz_first_peak = it_rt->begin();
        std::advance(it_mz_first_peak, mz_idx_first_peak);
        double intensity_first_peak = it_mz_first_peak->getIntensity();

        double mz;
        
        // Check if there is a zeroth peak.
        mz = peak.getMZ() + 2 * pattern.getMZShiftAt(peptide * isotopes_per_peptide_max_) - pattern.getMZShiftAt(peptide * isotopes_per_peptide_max_ + 1);
        int mz_idx = checkForSignificantPeak_(mz, 2 * mz_tolerance, it_rt, intensity_first_peak);
        if (mz_idx != -1)
        {
          // So there is a significant peak to the left. This is only a problem, if this peak is not part of the pattern which we currently detect.
          if (!(peak.checkSatellite(peak.getRTidx(), mz_idx)))
          {
            return false;
          }
        }

        // Check mistaken charge state identities
        // We are searching the patterns in the order of the most common occurrence (and not decreasing charge state). 
        // That can lead to mistaken charge state identities. Here we check that this is not the case.

        if (pattern.getCharge() == 2)
        {          
          // Is the 2+ pattern really a 4+ pattern?
          mz = peak.getMZ() + pattern.getMZShiftAt(peptide * isotopes_per_peptide_max_)/2 + pattern.getMZShiftAt(peptide * isotopes_per_peptide_max_ + 1)/2;
          if (checkForSignificantPeak_(mz, 2 * mz_tolerance, it_rt, intensity_first_peak) != -1)
          {
            return false;
          }
          
          // Is the 2+ pattern really a 6+ pattern?
          mz = peak.getMZ() + pattern.getMZShiftAt(peptide * isotopes_per_peptide_max_)*2/3 + pattern.getMZShiftAt(peptide * isotopes_per_peptide_max_ + 1)/3;
          if (checkForSignificantPeak_(mz, 2 * mz_tolerance, it_rt, intensity_first_peak) != -1)
          {
            return false;
          }
        }

        if (pattern.getCharge() == 3)
        {
          // Is the 3+ pattern really a 6+ pattern?
          mz = peak.getMZ() + pattern.getMZShiftAt(peptide * isotopes_per_peptide_max_)/2 + pattern.getMZShiftAt(peptide * isotopes_per_peptide_max_ + 1)/2;
          if (checkForSignificantPeak_(mz, 2 * mz_tolerance, it_rt, intensity_first_peak) != -1)
          {
            return false;
          }
        }

        if (pattern.getCharge() == 1)
        {
          for (int c = 2; c < 7; ++c)
          {
            // Is the 1+ pattern really a c+ pattern?
            // (In theory, any charge state c >= 2+ could be mistaken as a 1+. For the sake of run time performance, we only check up to 7+.
            // If we see in any dataset significant number of mistakes for c >= 8+, we will modify this part of the code.)
            mz = peak.getMZ() + pattern.getMZShiftAt(peptide * isotopes_per_peptide_max_)*(c-1)/c + pattern.getMZShiftAt(peptide * isotopes_per_peptide_max_ + 1)/c;
            if (checkForSignificantPeak_(mz, 2 * mz_tolerance, it_rt, intensity_first_peak) != -1)
            {
              return false;
            }
          }
        }
        
      }
            
    }
    
    // Automatically length >= isotopes_per_peptide_min_
    return true;
  }
  
  void MultiplexFiltering::blacklistPeak_(const MultiplexFilteredPeak& peak, unsigned pattern_idx)
  {
    // determine absolute m/z tolerance in Th
    double mz_tolerance;
    if (mz_tolerance_unit_in_ppm_)
    {
      // m/z tolerance in ppm
      // Note that the absolute tolerance varies minimally within an m/z pattern.
      // Hence we calculate it only once here.
      mz_tolerance = peak.getMZ() * mz_tolerance_ * 1e-6;
    }
    else
    {
      // m/z tolerance in Th
      mz_tolerance = mz_tolerance_;
    }
    
    // Determine the RT boundaries for each of the mass traces.
    std::multimap<size_t, MultiplexSatelliteCentroided > satellites = peak.getSatellites();
    // <rt_boundaries> is a map from the mass trace index to the spectrum indices for beginning and end of the mass trace.
    std::map<size_t, std::pair<size_t, size_t> > rt_boundaries;
    // loop over satellites
    for (const auto &it : satellites)
    {
      size_t idx_masstrace = it.first;    // mass trace index i.e. the index within the peptide multiplet pattern
      if (rt_boundaries.find(idx_masstrace) == rt_boundaries.end())
      {
        // That's the first satellite within this mass trace.
        rt_boundaries[idx_masstrace] = std::make_pair((it.second).getRTidx(), (it.second).getRTidx());
      }
      else
      {
        // We have seen a satellite of this mass trace before.
        size_t idx_min = std::min((it.second).getRTidx(), rt_boundaries[idx_masstrace].first);
        size_t idx_max = std::max((it.second).getRTidx(), rt_boundaries[idx_masstrace].second);
        
        rt_boundaries[idx_masstrace] = std::make_pair(idx_min, idx_max);
      }
    }
    
    // Blacklist all peaks along the mass traces
    // loop over mass traces (i.e. the mass trace boundaries)
    for (const auto &it : rt_boundaries)
    {
      double mz = peak.getMZ() + patterns_[pattern_idx].getMZShiftAt(it.first);
      
      // Extend the RT boundary by rt_band_ earlier
      MSExperiment::ConstIterator it_rt_begin = exp_centroided_.begin() + (it.second).first;
      it_rt_begin = exp_centroided_.RTBegin(it_rt_begin->getRT() - 2 * rt_band_);
      
      // Extend the RT boundary by rt_band_ later
      MSExperiment::ConstIterator it_rt_end = exp_centroided_.begin() + (it.second).second;
      it_rt_end = exp_centroided_.RTBegin(it_rt_end->getRT() + 2 * rt_band_);
      
      // prepare for loop
      if (it_rt_end != exp_centroided_.end())
      {
        ++it_rt_end;
      }
      
      // loop over RT along the mass trace
      for (MSExperiment::ConstIterator it_rt = it_rt_begin; it_rt < it_rt_end; ++it_rt)
      {
        int idx_mz = it_rt->findNearest(mz, mz_tolerance);
        
        if (idx_mz != -1)
        {
          // blacklist entries: -1 = white, any isotope pattern index (it.first) = black
          blacklist_[it_rt - exp_centroided_.begin()][idx_mz] = it.first;
        }
      }
      
    }
    
  }
  
  bool MultiplexFiltering::filterAveragineModel_(const MultiplexIsotopicPeakPattern& pattern, const MultiplexFilteredPeak& peak) const
  {
    // construct averagine distribution
    double mass = peak.getMZ() * pattern.getCharge();
    CoarseIsotopePatternGenerator solver(isotopes_per_peptide_max_);
    IsotopeDistribution distribution;
    if (averagine_type_ == "peptide")
    {
      distribution = solver.estimateFromPeptideWeight(mass);
    }
    else if (averagine_type_ == "RNA")
    {
      distribution = solver.estimateFromRNAWeight(mass);
    }
    else if (averagine_type_ == "DNA")
    {
      distribution = solver.estimateFromDNAWeight(mass);
    }
    else
    {
      throw Exception::InvalidParameter(__FILE__, __LINE__, OPENMS_PRETTY_FUNCTION, "Invalid averagine type.");
    }
    
    // loop over peptides
    for (size_t peptide = 0; peptide < pattern.getMassShiftCount(); ++peptide)
    {
      // intensities for the Pearson and Spearman rank correlations
      std::vector<double> intensities_model;
      std::vector<double> intensities_data;
      
      // loop over isotopes i.e. mass traces of the peptide
      for (size_t isotope = 0; isotope < isotopes_per_peptide_max_; ++isotope)
      {
        size_t idx = peptide * isotopes_per_peptide_max_ + isotope;
        std::pair<std::multimap<size_t, MultiplexSatelliteCentroided >::const_iterator, std::multimap<size_t, MultiplexSatelliteCentroided >::const_iterator> satellites;
        satellites = peak.getSatellites().equal_range(idx);
              
        int count = 0;
        double sum_intensities = 0;
        
        // loop over satellites in mass trace
        for (std::multimap<size_t, MultiplexSatelliteCentroided >::const_iterator satellite_it = satellites.first; satellite_it != satellites.second; ++satellite_it)
        {
          // find indices of the peak
          size_t rt_idx = (satellite_it->second).getRTidx();
          size_t mz_idx = (satellite_it->second).getMZidx();
          
          // find peak itself
          MSExperiment::ConstIterator it_rt = exp_centroided_.begin();
          std::advance(it_rt, rt_idx);
          MSSpectrum::ConstIterator it_mz = it_rt->begin();
          std::advance(it_mz, mz_idx);
                    
          ++count;
          sum_intensities += it_mz->getIntensity();
        }
        
        if (count > 0)
        {
          //intensities_model.push_back(distribution.getContainer()[isotope].second);
          intensities_model.push_back(distribution[isotope].getIntensity());
          intensities_data.push_back(sum_intensities/count);
        }
        
      }
      
      // Use a more restrictive averagine similarity when we are searching for peptide singlets.
      double similarity;
      if (pattern.getMassShiftCount() == 1)
      {
        // We are detecting peptide singlets.
        similarity = averagine_similarity_ + averagine_similarity_scaling_*(1 - averagine_similarity_);
      }
      else
      {
        // We are detecting peptide doublets or triplets or ...
        similarity = averagine_similarity_;
      }
            
      // Calculate Pearson and Spearman rank correlations
      if ((intensities_model.size() < isotopes_per_peptide_min_) || (intensities_data.size() < isotopes_per_peptide_min_))
      {
        throw Exception::InvalidSize(__FILE__, __LINE__, OPENMS_PRETTY_FUNCTION, 0);
      }
      double correlation_Pearson = OpenMS::Math::pearsonCorrelationCoefficient(intensities_model.begin(), intensities_model.end(), intensities_data.begin(), intensities_data.end());
      double correlation_Spearman = OpenMS::Math::rankCorrelationCoefficient(intensities_model.begin(), intensities_model.end(), intensities_data.begin(), intensities_data.end());

      if ((correlation_Pearson < similarity) || (correlation_Spearman < similarity))
      {
        return false;
      }
    }
    
    return true;
  }

  bool MultiplexFiltering::filterPeptideCorrelation_(const MultiplexIsotopicPeakPattern& pattern, const MultiplexFilteredPeak& peak) const
  {
    if (pattern.getMassShiftCount() < 2)
    {
      // filter irrelevant for singlet feature detection
      return true;
    }
    
    // We will calculate the correlations between all possible peptide combinations.
    // For example (light, medium), (light, heavy) and (medium, heavy) in the case of triplets.
    // If one of the correlations is below the <peptide_similarity_> limit, the filter fails.
    
    // loop over the first peptide
    for (size_t peptide_1 = 0; peptide_1 < pattern.getMassShiftCount() - 1; ++peptide_1)
    {
      // loop over the second peptide
      for (size_t peptide_2 = peptide_1 + 1; peptide_2 < pattern.getMassShiftCount(); ++peptide_2)
      {
        std::vector<double> intensities_1;
        std::vector<double> intensities_2;

        // loop over isotopes i.e. mass traces of both peptides
        for (size_t isotope = 0; isotope < isotopes_per_peptide_max_; ++isotope)
        {
          size_t idx_1 = peptide_1 * isotopes_per_peptide_max_ + isotope;
          size_t idx_2 = peptide_2 * isotopes_per_peptide_max_ + isotope;
                    
          std::pair<std::multimap<size_t, MultiplexSatelliteCentroided >::const_iterator, std::multimap<size_t, MultiplexSatelliteCentroided >::const_iterator> satellites_1;
          std::pair<std::multimap<size_t, MultiplexSatelliteCentroided >::const_iterator, std::multimap<size_t, MultiplexSatelliteCentroided >::const_iterator> satellites_2;
          satellites_1 = peak.getSatellites().equal_range(idx_1);
          satellites_2 = peak.getSatellites().equal_range(idx_2);
          
          // loop over satellites in mass trace 1
          for (std::multimap<size_t, MultiplexSatelliteCentroided >::const_iterator satellite_it_1 = satellites_1.first; satellite_it_1 != satellites_1.second; ++satellite_it_1)
          {
            size_t rt_idx_1 = (satellite_it_1->second).getRTidx();
  
            // loop over satellites in mass trace 2
            for (std::multimap<size_t, MultiplexSatelliteCentroided >::const_iterator satellite_it_2 = satellites_2.first; satellite_it_2 != satellites_2.second; ++satellite_it_2)
            {
              size_t rt_idx_2 = (satellite_it_2->second).getRTidx();

              if (rt_idx_1 == rt_idx_2)
              {
                size_t mz_idx_1 = (satellite_it_1->second).getMZidx();
                size_t mz_idx_2 = (satellite_it_2->second).getMZidx();
                
                // find peak itself
                MSExperiment::ConstIterator it_rt_1 = exp_centroided_.begin();
                MSExperiment::ConstIterator it_rt_2 = exp_centroided_.begin();
                std::advance(it_rt_1, rt_idx_1);
                std::advance(it_rt_2, rt_idx_2);
                MSSpectrum::ConstIterator it_mz_1 = it_rt_1->begin();
                MSSpectrum::ConstIterator it_mz_2 = it_rt_2->begin();
                std::advance(it_mz_1, mz_idx_1);
                std::advance(it_mz_2, mz_idx_2);
  
                intensities_1.push_back(it_mz_1->getIntensity());
                intensities_2.push_back(it_mz_2->getIntensity());
              }
            }
          }
        }
        
        // It is well possible that no corresponding satellite peaks exist, in which case the filter fails.
        if ((intensities_1.size() == 0) || (intensities_2.size() == 0))
        {
          return false;
        }
        
        // calculate correlation between peak insities in peptides 1 and 2
        double correlation_Pearson = OpenMS::Math::pearsonCorrelationCoefficient(intensities_1.begin(), intensities_1.end(), intensities_2.begin(), intensities_2.end());
        double correlation_Spearman = OpenMS::Math::rankCorrelationCoefficient(intensities_1.begin(), intensities_1.end(), intensities_2.begin(), intensities_2.end());

        if ((correlation_Pearson < peptide_similarity_) || (correlation_Spearman < peptide_similarity_))
        //if (correlation_Pearson < peptide_similarity_)
        {
          return false;
        }
      }
    }
    
    return true;
  }

}<|MERGE_RESOLUTION|>--- conflicted
+++ resolved
@@ -236,10 +236,7 @@
       }
     }
 
-<<<<<<< HEAD
-=======
-        
->>>>>>> 32428bff
+        
     // Check that there is no significant peak (aka zeroth peak) to the left of the mono-isotopic peak (aka first peak).
     // Further check that there is no mistaken charge state identity. For example, check that a 2+ pattern isn't really a 4+ or 6+ pattern.
     // Let's use the double m/z tolerance when checking for these peaks.
