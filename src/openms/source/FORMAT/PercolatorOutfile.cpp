--- conflicted
+++ resolved
@@ -29,7 +29,7 @@
 //
 // --------------------------------------------------------------------------
 // $Maintainer: Hendrik Weisser $
-// $Authors: Hendrik Weisser, Petra Gutenbrunner $
+// $Authors: Hendrik Weisser $
 // --------------------------------------------------------------------------
 
 #include <OpenMS/FORMAT/PercolatorOutfile.h>
@@ -102,67 +102,6 @@
     seq = AASequence::fromString(peptide);
   }
   
-<<<<<<< HEAD
-  void PercolatorOutfile::saveModInfosOfPeptide_(const AASequence& seq)
-  {
-    for (AASequence::ConstIterator aa = seq.begin(); aa != seq.end(); ++aa)
-    {
-      String aa_name = aa->getOneLetterCode();      
-      AAModificationInfo info;
-      
-      if (aa_mods_.count(aa_name) > 0)
-      {
-        info = aa_mods_[aa_name];
-      }
-      
-      if (!aa->isModified())
-      {
-        info.all_modified = false;
-      }
-      else
-      {
-        info.mods.insert(aa->getModification());
-      }    
-      aa_mods_[aa_name] = info;
-    }
-  }
-  
-  ProteinIdentification::SearchParameters PercolatorOutfile::createModificationSearchParameters_() const
-  {
-    ProteinIdentification::SearchParameters search_params;
-    vector<String> fixed_mods;
-    vector<String> variable_mods;
-    
-    if (aa_mods_.empty())
-    {
-      return search_params;
-    }
-    
-    for (map<String, AAModificationInfo>::const_iterator it = aa_mods_.begin(); it != aa_mods_.end(); ++it)
-    {
-      String aa = it->first;
-      AAModificationInfo info = it->second;
-      
-      if (info.all_modified && info.mods.size() == 1) // fixed modification
-      {
-        fixed_mods.push_back((*info.mods.begin()) + " (" + aa + ")");
-      }
-      else if (!info.all_modified && info.mods.size() > 0) // variable modification
-      {
-        for (set<String>::iterator var_mod = info.mods.begin(); var_mod != info.mods.end(); ++var_mod)
-        {
-          variable_mods.push_back((*var_mod) + " (" + aa + ")");
-        }
-      }
-    }
-    
-    search_params.fixed_modifications = fixed_mods;
-    search_params.variable_modifications = variable_mods;
-    
-    return search_params;
-  }
-=======
->>>>>>> 88c72a5f
   
   void PercolatorOutfile::load(const String& filename,
                                ProteinIdentification& proteins, 
@@ -276,12 +215,6 @@
       getPeptideSequence_(items[4], seq);
       hit.setSequence(seq);
       
-<<<<<<< HEAD
-      // store modification information for each amino acid to recreate the modification search params
-      saveModInfosOfPeptide_(seq);
-
-=======
->>>>>>> 88c72a5f
       for (Size pos = 5; pos < items.size(); ++pos)
       {
         accessions.insert(items[pos]);
@@ -299,12 +232,6 @@
     proteins.setDateTime(DateTime::now());
     proteins.setSearchEngine("Percolator");
     
-<<<<<<< HEAD
-    ProteinIdentification::SearchParameters search_params(createModificationSearchParameters_());
-    proteins.setSearchParameters(search_params);
-    
-=======
->>>>>>> 88c72a5f
     for (set<String>::const_iterator it = accessions.begin();
          it != accessions.end(); ++it)
     {
