// --------------------------------------------------------------------------
//                   OpenMS -- Open-Source Mass Spectrometry
// --------------------------------------------------------------------------
// Copyright The OpenMS Team -- Eberhard Karls University Tuebingen,
// ETH Zurich, and Freie Universitaet Berlin 2002-2015.
//
// This software is released under a three-clause BSD license:
//  * Redistributions of source code must retain the above copyright
//    notice, this list of conditions and the following disclaimer.
//  * Redistributions in binary form must reproduce the above copyright
//    notice, this list of conditions and the following disclaimer in the
//    documentation and/or other materials provided with the distribution.
//  * Neither the name of any author or any participating institution
//    may be used to endorse or promote products derived from this software
//    without specific prior written permission.
// For a full list of authors, refer to the file AUTHORS.
// --------------------------------------------------------------------------
// THIS SOFTWARE IS PROVIDED BY THE COPYRIGHT HOLDERS AND CONTRIBUTORS "AS IS"
// AND ANY EXPRESS OR IMPLIED WARRANTIES, INCLUDING, BUT NOT LIMITED TO, THE
// IMPLIED WARRANTIES OF MERCHANTABILITY AND FITNESS FOR A PARTICULAR PURPOSE
// ARE DISCLAIMED. IN NO EVENT SHALL ANY OF THE AUTHORS OR THE CONTRIBUTING
// INSTITUTIONS BE LIABLE FOR ANY DIRECT, INDIRECT, INCIDENTAL, SPECIAL,
// EXEMPLARY, OR CONSEQUENTIAL DAMAGES (INCLUDING, BUT NOT LIMITED TO,
// PROCUREMENT OF SUBSTITUTE GOODS OR SERVICES; LOSS OF USE, DATA, OR PROFITS;
// OR BUSINESS INTERRUPTION) HOWEVER CAUSED AND ON ANY THEORY OF LIABILITY,
// WHETHER IN CONTRACT, STRICT LIABILITY, OR TORT (INCLUDING NEGLIGENCE OR
// OTHERWISE) ARISING IN ANY WAY OUT OF THE USE OF THIS SOFTWARE, EVEN IF
// ADVISED OF THE POSSIBILITY OF SUCH DAMAGE.
//
// --------------------------------------------------------------------------
// $Maintainer: Chris Bielow, Hendrik Weisser $
// $Authors: Chris Bielow, Hendrik Weisser $
// --------------------------------------------------------------------------

#include <OpenMS/FORMAT/PepXMLFile.h>

#include <OpenMS/CHEMISTRY/ElementDB.h>
#include <OpenMS/CHEMISTRY/ModificationsDB.h>
#include <OpenMS/CHEMISTRY/ResidueDB.h>
#include <OpenMS/CONCEPT/Exception.h>
#include <OpenMS/FORMAT/FileHandler.h>
#include <OpenMS/FORMAT/FileTypes.h>
<<<<<<< HEAD
#include <OpenMS/FORMAT/HANDLERS/MascotXMLHandler.h> // for "primary_scan_regex"
=======
#include <OpenMS/FORMAT/PepXMLFile.h>
>>>>>>> 66798911
#include <OpenMS/MATH/MISC/MathFunctions.h>
#include <OpenMS/SYSTEM/File.h>
#include <fstream>
#include <iostream>
#include <boost/regex.hpp>

using namespace std;

namespace OpenMS
{

  PepXMLFile::PepXMLFile() :
    XMLHandler("", "1.12"),
    XMLFile("/SCHEMAS/pepXML_v114.xsd", "1.14"),
    proteins_(0),
    peptides_(0),
<<<<<<< HEAD
    experiment_(0),
    scan_map_(),
    rt_tol_(10.0),
    mz_tol_(10.0),
    analysis_summary_(false),
    keep_native_name_(false),
    search_score_summary_(false)
=======
    lookup_(0)
>>>>>>> 66798911
  {
    const ElementDB* db = ElementDB::getInstance();
    hydrogen_ = *db->getElement("Hydrogen");
  }

  PepXMLFile::~PepXMLFile()
  {
  }

  void PepXMLFile::store(const String& filename, std::vector<ProteinIdentification>& protein_ids, std::vector<PeptideIdentification>& peptide_ids, const String& mz_file, const String& mz_name, bool peptideprophet_analyzed)
  {
    ofstream f(filename.c_str());
    if (!f)
    {
      throw Exception::UnableToCreateFile(__FILE__, __LINE__, __PRETTY_FUNCTION__, filename);
    }

    String search_engine_name;
    ProteinIdentification::SearchParameters search_params;
    if (!protein_ids.empty())
    {
      if (protein_ids.size() > 1)
      {
        warning(STORE, "More than one protein identification defined; only first search parameters are written into pepXML; search engine must be the same.");
      }
      search_params = protein_ids.begin()->getSearchParameters();
      if (protein_ids.begin()->getSearchEngine() == "XTandem")
      {
        search_engine_name = "X! Tandem";
      }
      else if (protein_ids.begin()->getSearchEngine() == "Mascot")
      {
        search_engine_name = "MASCOT";
      }
      else
      {
        search_engine_name = protein_ids.begin()->getSearchEngine();
      }
    }

    f.precision(writtenDigits<double>(0.0));
    String raw_data;
    String base_name;
    // The mz-File (if given)
    if (!mz_file.empty())
    {
      base_name = File::basename(mz_file);
      raw_data = FileTypes::typeToName(FileHandler().getTypeByFileName(mz_file));
    }
    else
    {
      base_name = File::basename(filename);
      raw_data = "mzML";
    }
    // mz_name is input from IDFileConverter for 'base_name' attribute, only necessary if different from 'mz_file'.
    if (!mz_name.empty())
    {
      base_name = mz_name;
    }
    if (base_name.hasSubstring(".")) // spectrum query name is split by dot, otherwise correct charge can not be read.
    {
      replace(base_name.begin(), base_name.end(), '.', '_');
    }
    f << "<?xml version=\"1.0\" encoding=\"UTF-8\"?>" << "\n";
    f << "<msms_pipeline_analysis date=\"2007-12-05T17:49:46\" xmlns=\"http://regis-web.systemsbiology.net/pepXML\" xmlns:xsi=\"http://www.w3.org/2001/XMLSchema-instance\" xsi:schemaLocation=\"http://sashimi.sourceforge.net/schema_revision/pepXML/pepXML_v117.xsd\" summary_xml=\".xml\">" << "\n";
    f << "<msms_run_summary base_name=\"" << base_name << "\" raw_data_type=\"raw\" raw_data=\"." << raw_data << "\" search_engine=\"" << search_engine_name << "\">" << "\n";
    // If enzyme is not trypsin, skip it here and specify in TPP parser.
    if (search_params.enzyme == ProteinIdentification::TRYPSIN || search_params.digestion_enzyme.getName() == "Trypsin")
    {
      f << "\t<sample_enzyme name=\"" << "trypsin" << "\">" << "\n";
      f << "\t\t<specificity cut=\"KR\" no_cut=\"P\" sense=\"C\"/>" << "\n";
      f << "\t</sample_enzyme>" << "\n";
    }
    else if (search_params.digestion_enzyme.getRegEx() != "")
    {
      f << "\t<sample_enzyme name=\"" << search_params.digestion_enzyme.getName() << "\">" << "\n";
      f << "\t\t<specificity cut=\"";
      vector<String> sub_regex;
      search_params.digestion_enzyme.getRegEx().split(")",sub_regex);
      boost::match_results<std::string::const_iterator> results;
      static const boost::regex e("(.*?)([A-Z]+)(.*?)");
      if (boost::regex_match(sub_regex[0], results, e))
      {
        f << results[2];
      }
      if (sub_regex[1].hasSubstring("!P"))
      {
        f << "\" no_cut=\"P";
      }
      f << "\" sense=\"C\"/>" << "\n";
      f << "\t</sample_enzyme>" << "\n";
    }

    f << "\t<search_summary base_name=\"" << base_name;
    f << "\" search_engine=\"" << search_engine_name;
    f << "\" precursor_mass_type=\"";
    if (search_params.mass_type == ProteinIdentification::MONOISOTOPIC)
    {
      f << "monoisotopic";
    }
    else
    {
      f << "average";
    }
    f << "\" fragment_mass_type=\"";
    if (search_params.mass_type == ProteinIdentification::MONOISOTOPIC)
    {
      f << "monoisotopic";
    }
    else
    {
      f << "average";
    }
    f << "\" out_data_type=\"\" out_data=\"\" search_id=\"1\">" << "\n";
    f << "\t\t<search_database local_path=\"" << search_params.db << "\" type=\"AA\"/>" << "\n";


    // register modifications
    set<String> aa_mods;
    set<String> n_term_mods, c_term_mods;
    for (vector<PeptideIdentification>::const_iterator it = peptide_ids.begin();
         it != peptide_ids.end(); ++it)
    {
      if (it->getHits().size() > 0)
      {
        PeptideHit h = *it->getHits().begin();

        if (h.getSequence().isModified())
        {
          AASequence p = h.getSequence();
          if (p.hasNTerminalModification())
          {
            n_term_mods.insert(ModificationsDB::getInstance()->getTerminalModification(p.getNTerminalModification(), ResidueModification::N_TERM).getFullId());
          }
          if (p.hasCTerminalModification())
          {
            c_term_mods.insert(ModificationsDB::getInstance()->getTerminalModification(p.getCTerminalModification(), ResidueModification::C_TERM).getFullId());
          }

          for (Size i = 0; i != p.size(); ++i)
          {
            if (p[i].isModified())
            {
              aa_mods.insert(ModificationsDB::getInstance()->getModification(p[i].getOneLetterCode(), p[i].getModification(), ResidueModification::ANYWHERE).getFullId());
            }
          }
        }
      }
    }

    // write modifications definitions
    // <aminoacid_modification aminoacid="C" massdiff="+58.01" mass="161.014664" variable="Y" binary="N" description="Carboxymethyl (C)"/>
    for (set<String>::const_iterator it = aa_mods.begin();
         it != aa_mods.end(); ++it)
    {
      const ResidueModification& mod = ModificationsDB::getInstance()->getModification(*it);

      // compute mass of modified residue
      EmpiricalFormula ef = ResidueDB::getInstance()->getResidue(mod.getOrigin())->getFormula(Residue::Internal);
      ef += mod.getDiffFormula();

      f << "\t\t"
        << "<aminoacid_modification aminoacid=\"" << mod.getOrigin()
        << "\" massdiff=\"" << precisionWrapper(mod.getDiffMonoMass()) << "\" mass=\""
        << precisionWrapper(ef.getMonoWeight())
        << "\" variable=\"Y\" binary=\"N\" description=\"" << *it << "\"/>"
        << "\n";
    }

    for (set<String>::const_iterator it = n_term_mods.begin(); it != n_term_mods.end(); ++it)
    {
      const ResidueModification& mod = ModificationsDB::getInstance()->
                                       getModification(*it);
      f << "\t\t"
        << "<terminal_modification terminus=\"n\" massdiff=\""
        << precisionWrapper(mod.getDiffMonoMass()) << "\" mass=\"" << precisionWrapper(mod.getMonoMass())
        << "\" variable=\"Y\" description=\"" << *it
        << "\" protein_terminus=\"\"/>" << "\n";
    }

    for (set<String>::const_iterator it = c_term_mods.begin(); it != c_term_mods.end(); ++it)
    {
      const ResidueModification& mod = ModificationsDB::getInstance()->getModification(*it);
      f << "\t\t"
        << "<terminal_modification terminus=\"c\" massdiff=\""
        << precisionWrapper(mod.getDiffMonoMass()) << "\" mass=\"" << precisionWrapper(mod.getMonoMass())
        << "\" variable=\"Y\" description=\"" << *it
        << "\" protein_terminus=\"\"/>" << "\n";
    }

    f << "\t</search_summary>" << "\n";
    if (peptideprophet_analyzed)
    {
      f << "\t<analysis_timestamp analysis=\"peptideprophet\" time=\"2007-12-05T17:49:52\" id=\"1\"/>" << "\n";
    }

    Int count(1);
    for (vector<PeptideIdentification>::const_iterator it = peptide_ids.begin();
         it != peptide_ids.end(); ++it, ++count)
    {
      if (it->getHits().size() == 0)
      {
        continue;
      }
      for (vector<PeptideHit>::const_iterator hit = it->getHits().begin(); hit != it->getHits().end(); ++hit)
      {
        PeptideHit h = *hit;
        AASequence seq = h.getSequence();
        double precursor_neutral_mass = seq.getMonoWeight();

        Int scan_index;
        if (it->metaValueExists("RT_index")) // Setting metaValue "RT_index" in XTandemXMLFile in the case of X! Tandem.
        {
          scan_index = it->getMetaValue("RT_index");
        }
        else
        {
          scan_index = count;
        }
        // PeptideProphet requires this format for "spectrum" attribute (otherwise TPP parsing error)
        //  - see also the parser code if iProphet at http://sourceforge.net/p/sashimi/code/HEAD/tree/trunk/trans_proteomic_pipeline/src/Validation/InterProphet/InterProphetParser/InterProphetParser.cxx#l180
        //  strictly required attributes:
        //    - spectrum
        //    - assumed_charge
        //  optional attributes 
        //    - retention_time_sec
        //    - swath_assay
        //    - experiment_label

        String spectrum_name = base_name + ".00000.00000.";
        if (it->metaValueExists("pepxml_spectrum_name") && keep_native_name_) 
        {
          spectrum_name = it->getMetaValue("pepxml_spectrum_name");
        }

        f << "\t<spectrum_query spectrum=\"" << spectrum_name << h.getCharge() << "\""
          << " start_scan=\"" << scan_index << "\""
          << " end_scan=\"" << scan_index << "\""
          << " precursor_neutral_mass=\"" << precisionWrapper(precursor_neutral_mass) << "\""
          << " assumed_charge=\"" << h.getCharge() << "\" index=\"" << count << "\"";

        if (it->hasRT())
        {
          f << " retention_time_sec=\"" << it->getRT() << "\" ";
        }

        if (!it->getExperimentLabel().empty())
        {
          f << " experiment_label=\"" << it->getExperimentLabel() << "\" ";
        }

        // "swath_assay" is an optional parameter used for SWATH-MS mostly and
        // may be set for a PeptideIdentification
        //   note that according to the parsing rules of TPP, this needs to be
        //   "xxx:yyy" where xxx is any string and yyy is probably an integer
        //   indicating the Swath window
        if (it->metaValueExists("swath_assay"))
        {
          f << " swath_assay=\"" << it->getMetaValue("swath_assay") << "\" ";
        }
        // "status" is an attribute that may be target or decoy
        if (it->metaValueExists("status"))
        {
          f << " status=\"" << it->getMetaValue("status") << "\" ";
        }

        f << ">\n";
        f << "\t<search_result>" << "\n";

        vector<PeptideEvidence> pes = h.getPeptideEvidences();

        // select first one if multiple are present as "leader"
        PeptideEvidence pe;
        if (!h.getPeptideEvidences().empty())
        {
          pe = pes[0];
        }

        f << "\t\t<search_hit hit_rank=\"1\" peptide=\""
          << seq.toUnmodifiedString() << "\" peptide_prev_aa=\""
          << pe.getAABefore() << "\" peptide_next_aa=\"" << pe.getAAAfter()
          << "\" protein=\"";

        f << pe.getProteinAccession();

        f << "\" num_tot_proteins=\"1\" num_matched_ions=\"0\" tot_num_ions=\"0\" calc_neutral_pep_mass=\"" << precisionWrapper(precursor_neutral_mass)
          << "\" massdiff=\"0.0\" num_tol_term=\"";
        Int num_tol_term = 1;
        if ((pe.getAABefore() == 'R' || pe.getAABefore() == 'K') && search_params.enzyme == ProteinIdentification::TRYPSIN)
        {
          num_tol_term = 2;
        }
        f << num_tol_term;
        f << "\" num_missed_cleavages=\"0\" is_rejected=\"0\" protein_descr=\"Protein No. 1\">" << "\n";

        // multiple protein hits: <alternative_protein protein="sp|P0CZ86|GLS24_STRP3" num_tol_term="2" peptide_prev_aa="K" peptide_next_aa="-"/>
        if (pes.size() > 1)
        {
          for (Size k = 1; k != pes.size(); ++k)
          {
            f << "\t\t<alternative_protein protein=\"" << pes[k].getProteinAccession() << "\" num_tol_term=\"" << num_tol_term << "\"";

            if (pes[k].getAABefore() != PeptideEvidence::UNKNOWN_AA)
            {
              f << " peptide_prev_aa=\"" << pes[k].getAABefore() << "\"";
            }

            if (pes[k].getAAAfter() != PeptideEvidence::UNKNOWN_AA)
            {
              f << " peptide_next_aa=\"" << pes[k].getAAAfter() << "\"";
            }
            f << "/>" << "\n";
          }
        }
        if (seq.isModified())
        {
          f << "\t\t\t<modification_info modified_peptide=\""
            << seq << "\"";

          if (seq.hasNTerminalModification())
          {
            const ResidueModification& mod = ModificationsDB::getInstance()->getTerminalModification(seq.getNTerminalModification(), ResidueModification::N_TERM);
            f << " mod_nterm_mass=\"" <<
              precisionWrapper(mod.getMonoMass() + seq[(Size)0].getMonoWeight(Residue::Internal)) << "\"";
          }

          if (seq.hasCTerminalModification())
          {
            const ResidueModification& mod = ModificationsDB::getInstance()->getTerminalModification(seq.getCTerminalModification(), ResidueModification::C_TERM);
            f << "mod_cterm_mass=\"" <<
              precisionWrapper(mod.getMonoMass() + seq[seq.size() - 1].getMonoWeight(Residue::Internal)) << "\"";
          }

          f << ">" << "\n";

          for (Size i = 0; i != seq.size(); ++i)
          {
            if (seq.isModified(i))
            {
              const ResidueModification& mod = ModificationsDB::getInstance()->getModification(seq[i].getOneLetterCode(), seq[i].getModification(), ResidueModification::ANYWHERE);
              // the modification position is 1-based
              f << "\t\t\t\t<mod_aminoacid_mass position=\"" << (i + 1)
                << "\" mass=\"" <<
                precisionWrapper(mod.getMonoMass() + seq[i].getMonoWeight(Residue::Internal)) << "\"/>" << "\n";
            }
          }

          f << "\t\t\t</modification_info>" << "\n";
        }

        // write out the (optional) search_score_summary that may be associated with peptide prophet results
        bool peptideprophet_written = false;
        if (!h.getAnalysisResults().empty())
        {
          // <analysis_result analysis="peptideprophet">
          //   <peptideprophet_result probability="0.0660" all_ntt_prob="(0.0000,0.0000,0.0660)">
          //     <search_score_summary>
          //       <parameter name="fval" value="0.7114"/>
          //       <parameter name="ntt" value="2"/>
          //       <parameter name="nmc" value="0"/>
          //       <parameter name="massd" value="-0.027"/>
          //       <parameter name="isomassd" value="0"/>
          //     </search_score_summary>
          //   </peptideprophet_result>
          // </analysis_result>

          for (std::vector<PeptideHit::PepXMLAnalysisResult>::const_iterator ar_it = h.getAnalysisResults().begin();
              ar_it != h.getAnalysisResults().end(); ++ar_it)
          {
            f << "\t\t\t<analysis_result analysis=\"" << ar_it->score_type << "\">" << "\n";

            // get name of next tag
            String tagname = "peptideprophet_result";
            if (ar_it->score_type == "peptideprophet")
            {
              peptideprophet_written = true; // remember that we have now already written peptide prophet results
              tagname = "peptideprophet_result";
            }
            else if (ar_it->score_type == "interprophet")
            {
              tagname = "interprophet_result";
            }
            else
            {
              peptideprophet_written = true; // remember that we have now already written peptide prophet results
              warning(STORE, "Analysis type " + ar_it->score_type + " not supported, will use peptideprophet_result.");
            }

            f << "\t\t\t\t<" << tagname <<  " probability=\"" << ar_it->main_score;
            // TODO
            f << "\" all_ntt_prob=\"(" << ar_it->main_score << "," << ar_it->main_score
            << "," << ar_it->main_score << ")\">" << "\n";

            if (!ar_it->sub_scores.empty())
            {
              f << "\t\t\t\t\t<search_score_summary>" << "\n";
              for (std::map<String, double>::const_iterator subscore_it = ar_it->sub_scores.begin();
                  subscore_it != ar_it->sub_scores.end(); ++subscore_it)
              {
                f << "\t\t\t\t\t\t<parameter name=\""<< subscore_it->first << "\" value=\"" << subscore_it->second << "\"/>\n";
              }
              f << "\t\t\t\t\t</search_score_summary>" << "\n";
            }
            f << "\t\t\t\t</" << tagname << ">" << "\n";
            
            f << "\t\t\t</analysis_result>" << "\n";
          }
        }

        // deprecated way of writing out peptide prophet results (only if
        // requested explicitly and if we have not already written out the
        // peptide prophet results above through AnalysisResults
        if (peptideprophet_analyzed && !peptideprophet_written)
        {
          // if (!h.getAnalysisResults().empty()) { WARNING / } 
          f << "\t\t\t<analysis_result analysis=\"peptideprophet\">" << "\n";
          f << "\t\t\t<peptideprophet_result probability=\"" << h.getScore()
            << "\" all_ntt_prob=\"(" << h.getScore() << "," << h.getScore()
            << "," << h.getScore() << ")\">" << "\n";

          f << "\t\t\t</peptideprophet_result>" << "\n";
          f << "\t\t\t</analysis_result>" << "\n";
        }
        else
        {
          if (search_engine_name == "X! Tandem")
          {
            // check if score type is XTandem or qvalue/fdr
            if (it->getScoreType() == "XTandem")
            {
              f << "\t\t\t<search_score" << " name=\"hyperscore\" value=\"" << h.getScore() << "\"" << "/>\n";
              f << "\t\t\t<search_score" << " name=\"nextscore\" value=\"";
              if (it->metaValueExists("nextscore"))
              {
                f << h.getMetaValue("nextscore") << "\"" << "/>\n";
              }
              else
              {
                f << h.getScore() << "\"" << "/>\n";
              }
            }
            else if (it->metaValueExists("XTandem_score"))
            {
              f << "\t\t\t<search_score" << " name=\"hyperscore\" value=\"" << h.getMetaValue("XTandem_score") << "\"" << "/>\n";
              f << "\t\t\t<search_score" << " name=\"nextscore\" value=\"";
              if (it->metaValueExists("nextscore"))
              {
                f << h.getMetaValue("nextscore") << "\"" << "/>\n";
              }
              else
              {
                f << h.getMetaValue("XTandem_score") << "\"" << "/>\n";
              }
            }
            f << "\t\t\t<search_score" << " name=\"expect\" value=\"" << h.getMetaValue("E-Value") << "\"" << "/>\n";
          }
          else if (search_engine_name == "MASCOT")
          {
            f << "\t\t\t<search_score" << " name=\"expect\" value=\"" << h.getMetaValue("E-Value") << "\"" << "/>\n";
          }
          else if (search_engine_name == "OMSSA")
          {
            f << "\t\t\t<search_score" << " name=\"expect\" value=\"" << h.getScore() << "\"" << "/>\n";
          }
        }
        f << "\t\t</search_hit>" << "\n";
        f << "\t</search_result>" << "\n";
        f << "\t</spectrum_query>" << "\n";
      }
    }
    f << "</msms_run_summary>" << "\n";
    f << "</msms_pipeline_analysis>" << "\n";

    f.close();
  }

  void PepXMLFile::matchModification_(const double mass, const String& origin, String& modification_description)
  {
    double mod_mass = mass - ResidueDB::getInstance()->getResidue(origin)->getMonoWeight(Residue::Internal);
    vector<String> mods;
    ModificationsDB::getInstance()->getModificationsByDiffMonoMass(mods, origin, mod_mass, 0.001);

    // no notification about ambiguities here - that was done when the
    // modification definitions were parsed ("aminoacid_modification" and
    // "terminal_modification" elements)
    if (!mods.empty()) modification_description = mods[0];
  }

  void PepXMLFile::readRTMZCharge_(const xercesc::Attributes& attributes)
  {
    double mass = attributeAsDouble_(attributes, "precursor_neutral_mass");
    charge_ = attributeAsInt_(attributes, "assumed_charge");
    mz_ = (mass + hydrogen_mass_ * charge_) / charge_;
    rt_ = 0;

    bool rt_present = optionalAttributeAsDouble_(rt_, attributes, "retention_time_sec");

    if (!rt_present) // get RT from experiment
    {
      if (lookup_->empty())
      {
        error(LOAD, "Cannot get RT information - no spectra given");
        return;
      }

      // assume only one scan, i.e. ignore "end_scan":
      Size scan = attributeAsInt_(attributes, "start_scan");
      Size index = (scan != 0) ? lookup_->findByScanNumber(scan) :
        lookup_->findByReference(attributeAsString_(attributes, "spectrum"));
      SpectrumMetaDataLookup::SpectrumMetaData meta;
      lookup_->getSpectrumMetaData(index, meta);
      if (meta.ms_level == 2)
      {
<<<<<<< HEAD
        String spectrum = attributeAsString_(attributes, "spectrum");
        boost::regex re(Internal::MascotXMLHandler::primary_scan_regex,
                        boost::regex::perl | boost::regex::icase);
        boost::smatch match;
        if (boost::regex_search(spectrum, match, re))
        {
          scan = String(match["SCAN"].str()).toInt();
        }
      }

      if (!scan_map_.empty()) scan = scan_map_[scan];
      const MSSpectrum<>& spec = (*experiment_)[scan];
      bool success = false;
      if (spec.getMSLevel() == 2)
      {
        if (!use_precursor_data_)
        {
          rt_ = spec.getRT();
          success = true;
        }
        else if (!rt_present || Math::approximatelyEqual(spec.getRT(), rt_, 0.001))
        {
          double prec_mz = 0, prec_rt = 0;
          vector<Precursor> precursors = spec.getPrecursors();
          if (!precursors.empty())
          {
            prec_mz = precursors[0].getMZ(); // assume only one precursor
          }
          MSExperiment<>::ConstIterator it = experiment_->getPrecursorSpectrum(experiment_->begin() + scan);
          if (it != experiment_->end())
          {
            prec_rt = it->getRT();
          }

          // check if "rt"/"mz" are similar to "prec_rt"/"prec_mz"
          // (otherwise, precursor mapping is wrong)
          if (  (prec_mz > 0) 
                && Math::approximatelyEqual(prec_mz, mz_, mz_tol_) 
                && (prec_rt > 0) 
                && (!rt_present || Math::approximatelyEqual(prec_rt, rt_, rt_tol_)))
          {
            // double diff;
            // diff = mz_ - prec_mz;
            // cout << "m/z difference: " << diff << " ("
            //       << diff / max(mz_, prec_mz) * 100 << "%)\n";
            // diff = rt_ - prec_rt;
            // cout << "RT difference: " << diff << " ("
            //       << diff / max(rt_, prec_rt) * 100 << "%)\n" << "\n";
            mz_ = prec_mz;
            rt_ = prec_rt;
            success = true;
          }
        }
=======
        rt_ = meta.rt;
>>>>>>> 66798911
      }
      else
      {
        error(LOAD, "Cannot get RT information - scan mapping is incorrect");
      }
    }
  }

  void PepXMLFile::load(const String& filename, vector<ProteinIdentification>&
                        proteins, vector<PeptideIdentification>& peptides,
                        const String& experiment_name)
  {
    SpectrumMetaDataLookup lookup;
    load(filename, proteins, peptides, experiment_name, lookup);
  }

  void PepXMLFile::load(const String& filename, vector<ProteinIdentification>&
                        proteins, vector<PeptideIdentification>& peptides,
                        const String& experiment_name,
                        const SpectrumMetaDataLookup& lookup)
  {
    // initialize here, since "load" could be called several times:
    exp_name_ = "";
    prot_id_ = "";
    charge_ = 0;
    peptides.clear();
    peptides_ = &peptides;
    proteins.clear();
    proteins_ = &proteins;
    // assume mass type "average" (in case element "search_summary" is missing):
    hydrogen_mass_ = hydrogen_.getAverageWeight();

    file_ = filename; // filename for error messages in XMLHandler

    if (experiment_name != "")
    {
      exp_name_ = File::removeExtension(experiment_name);
      lookup_ = &lookup;
    }

    analysis_summary_ = false;
    wrong_experiment_ = false;
    // without experiment name, don't care about these two:
    seen_experiment_ = exp_name_.empty();
    checked_base_name_ = exp_name_.empty();

    parse_(filename, this);

    if (!seen_experiment_)
    {
      fatalError(LOAD, "Found no experiment with name '" + experiment_name + "'");
    }
    // clean up duplicate ProteinHits in each ProteinIdentification separately:
    // (can't use "sort" and "unique" because no "op<" defined for ProteinHit)
    for (vector<ProteinIdentification>::iterator prot_it = proteins.begin();
         prot_it != proteins.end(); ++prot_it)
    {
      set<String> accessions;
      // modeled after "remove_if" in STL header "algorithm":
      vector<ProteinHit>::iterator first = prot_it->getHits().begin();
      vector<ProteinHit>::iterator result = first;
      for (; first != prot_it->getHits().end(); ++first)
      {
        String accession = first->getAccession();
        bool new_element = accessions.insert(accession).second;
        if (new_element) // don't remove
        {
          *result++ = *first;
        }
      }
      prot_it->getHits().erase(result, first);
    }

    // reset members
    exp_name_.clear();
    prot_id_.clear();
    date_.clear();
    proteins_ = 0;
    peptides_ = 0;
    lookup_ = 0;
    scan_map_.clear();
  }

  /*
    NOTE: numbering schemes for multiple searches
    ---------------------------------------------

    pepXML can contain search results for multiple files and for multiple
    searches of those files. We have seen two different variants (both seem to
    be valid pepXML):

    1. One "msms_run_summary" per searched file, containing multiple
    "search_summary" elements (for each search); counting starts at "1" in each
    "msms_run_summary"; produced e.g. by the TPP:

    <msms_run_summary basename="File1">
      <search_summary search_engine="A" search_id="1">
      <search_summary search_engine="B" search_id="2">
    ...
    <msms_run_summary basename="File2">
      <search_summary search_engine="A" search_id="1">
      <search_summary search_engine="B" search_id="2">
    ...

    2. One "msms_run_summary" per search of a file, containing one
    "search_summary" element; counting is sequential across "msms_run_summary"
    sections; produced e.g. by ProteomeDiscoverer:

    <msms_run_summary basename="File1">
      <search_summary search_engine="A" search_id="1">
    ...
    <msms_run_summary basename="File1">
      <search_summary search_engine="B" search_id="2">
    ...

    The "search_id" numbers are necessary to associate search hits with the
    correct search runs. In the parser, we keep track of the search runs per
    "msms_run_summary" in the "current_proteins_" vector. Importantly, this
    means that for variant 2 of the numbering, the "search_id" number may be
    higher than the number of elements in the vector! However, in this case we
    know that the last - and only - element should be the correct one.
  */

  void PepXMLFile::startElement(const XMLCh* const /*uri*/,
                                const XMLCh* const /*local_name*/,
                                const XMLCh* const qname,
                                const xercesc::Attributes& attributes)
  {
    String element = sm_.convert(qname);

    // cout << "Start: " << element << "\n";

    if (element == "msms_run_summary") // parent: "msms_pipeline_analysis"
    {
      if (!exp_name_.empty())
      {
        String base_name = attributeAsString_(attributes, "base_name");
        if (!base_name.empty())
        {
          wrong_experiment_ = !base_name.hasSuffix(exp_name_);
          seen_experiment_ = seen_experiment_ || !wrong_experiment_;
          checked_base_name_ = true;
        }
        else // really shouldn't happen, but does for Mascot export to pepXML
        {
          error(LOAD, "'base_name' attribute of 'msms_run_summary' element is empty");
          // continue for now, but check later in 'search_summary':
          wrong_experiment_ = false;
          checked_base_name_ = false;
        }
      }
      if (wrong_experiment_) return;

      // create a ProteinIdentification in case "search_summary" is missing:
      ProteinIdentification protein;
      protein.setDateTime(date_);
      prot_id_ = "unknown_" + date_.getDate();
      enzyme_ = ProteinIdentification::UNKNOWN_ENZYME;
      // "prot_id_" will be overwritten if elem. "search_summary" is present
      protein.setIdentifier(prot_id_);
      proteins_->push_back(protein);
      current_proteins_.clear();
      current_proteins_.push_back(--proteins_->end());
    }
    else if (element == "analysis_summary") // parent: "msms_pipeline_analysis"
    {
      // this element can contain "search summary" elements, which we only
      // expect as subelements of "msms_run_summary", so skip the whole thing
      analysis_summary_ = true;
    }
    else if (wrong_experiment_ || analysis_summary_)
    {
      // do nothing here (this case exists to prevent parsing of elements for
      // experiments we're not interested in or for analysis summaries)
    }
    // now, elements occurring more frequently are generally closer to the top
    else if (element == "search_score") // parent: "search_hit"
    {
      String name = attributeAsString_(attributes, "name");
      double value;

      // TODO: deal with different scores
      if (name == "expect") // X!Tandem or Mascot E-value
      {
        value = attributeAsDouble_(attributes, "value");
        peptide_hit_.setScore(value);
        current_peptide_.setScoreType(name);
        current_peptide_.setHigherScoreBetter(false);
      }
      else if (name == "mvh") // MyriMatch score
      {
        value = attributeAsDouble_(attributes, "value");
        peptide_hit_.setScore(value);
        current_peptide_.setScoreType(name);
        current_peptide_.setHigherScoreBetter(true);
      }
      // if (name == "hyperscore")
      // { // X!Tandem score
      //   value = attributeAsDouble_(attributes, "value");
      //   peptide_hit_.setScore(value);
      //   current_peptide_.setScoreType(name); // add "X!Tandem" to name?
      //   current_peptide_.setHigherScoreBetter(true);
      // }
      else if (name == "xcorr" && search_engine_ != "MyriMatch") // Sequest score; MyriMatch has also an xcorr, but we want to ignore it
      { // and use the mvh
        value = attributeAsDouble_(attributes, "value");
        peptide_hit_.setScore(value);
        current_peptide_.setScoreType(name); // add "Sequest" to name?
        current_peptide_.setHigherScoreBetter(true);
      }
      else if (name == "fval") // SpectraST score
      {
        value = attributeAsDouble_(attributes, "value");
        peptide_hit_.setScore(value);
        current_peptide_.setScoreType(name);
        current_peptide_.setHigherScoreBetter(true);
      }
    }
    else if (element == "search_hit") // parent: "search_result"
    { // creates a new PeptideHit
      current_sequence_ = attributeAsString_(attributes, "peptide");
      current_modifications_.clear();
      PeptideEvidence pe;
      peptide_hit_ = PeptideHit();
      peptide_hit_.setRank(attributeAsInt_(attributes, "hit_rank"));
      peptide_hit_.setCharge(charge_); // from parent "spectrum_query" tag
      String prev_aa, next_aa;
      if (optionalAttributeAsString_(prev_aa, attributes, "peptide_prev_aa"))
      {
        pe.setAABefore(prev_aa[0]);
      }

      if (optionalAttributeAsString_(next_aa, attributes, "peptide_next_aa"))
      {
        pe.setAAAfter(next_aa[0]);
      }
      String protein = attributeAsString_(attributes, "protein");
      pe.setProteinAccession(protein);
      peptide_hit_.addPeptideEvidence(pe);
      ProteinHit hit;
      hit.setAccession(protein);
      // depending on the numbering scheme used in the pepXML, "search_id_"
      // may appear to be "out of bounds" - see NOTE above:
      current_proteins_[min(UInt(current_proteins_.size()), search_id_) - 1]->insertHit(hit);
    }
    else if (element == "search_result") // parent: "spectrum_query"
    { 
      // creates a new PeptideIdentification
      current_peptide_ = PeptideIdentification();
      current_peptide_.setRT(rt_);
      current_peptide_.setMZ(mz_);
      current_peptide_.setBaseName(current_base_name_);

      search_id_ = 1; // default if attr. is missing (ref. to "search_summary")
      optionalAttributeAsUInt_(search_id_, attributes, "search_id");
      // depending on the numbering scheme used in the pepXML, "search_id_"
      // may appear to be "out of bounds" - see NOTE above:
      String identifier = current_proteins_[min(UInt(current_proteins_.size()), search_id_) - 1]->getIdentifier();
      current_peptide_.setIdentifier(identifier);

      // set optional attributes
      if (!native_spectrum_name_.empty() && keep_native_name_) 
      {
        current_peptide_.setMetaValue("pepxml_spectrum_name", native_spectrum_name_);
      }
      if (!experiment_label_.empty())
      {
        current_peptide_.setExperimentLabel(experiment_label_);
      }
      if (!swath_assay_.empty()) 
      {
        current_peptide_.setMetaValue("swath_assay", swath_assay_);
      }
      if (!status_.empty()) 
      {
        current_peptide_.setMetaValue("status", status_);
      }
    }
    else if (element == "spectrum_query") // parent: "msms_run_summary"
    {
      // sample:
      // <spectrum_query spectrum="foobar.02552.02552.2" start_scan="2552" end_scan="2552" precursor_neutral_mass="1168.6176" assumed_charge="2" 
      //    index="10" retention_time_sec="488.652" experiment_label="urine" swath_assay="EIVLTQSPGTL2:9" status="target">

      readRTMZCharge_(attributes); // sets "rt_", "mz_", "charge_"

      // retrieve optional attributes
      native_spectrum_name_ = "";
      experiment_label_ = "";
      swath_assay_ = "";
      status_ = "";
      optionalAttributeAsString_(native_spectrum_name_, attributes, "spectrum");
      optionalAttributeAsString_(experiment_label_, attributes, "experiment_label");
      optionalAttributeAsString_(swath_assay_, attributes, "swath_assay");
      optionalAttributeAsString_(status_, attributes, "status");


    }
    else if (element == "analysis_result") // parent: "search_hit" 
    {
      current_analysis_result_ = PeptideHit::PepXMLAnalysisResult();
      current_analysis_result_.score_type = attributeAsString_(attributes, "analysis");
    }
    else if (element == "search_score_summary")
    {
      search_score_summary_ = true;
    }
    else if (element == "parameter") // parent: "search_score_summary" 
    {
      // If we are within a search_score_summary, add the read in values to the current AnalysisResult
      if (search_score_summary_)
      {
        String name = attributeAsString_(attributes, "name");
        double value = attributeAsDouble_(attributes, "value");
        current_analysis_result_.sub_scores[name] = value;
      }
      else
      {
        // currently not handled
      }
    }
    else if (element == "peptideprophet_result") // parent: "analysis_result" (in "search_hit")
    {
      // PeptideProphet probability overwrites original search score
      // maybe TODO: deal with meta data associated with PeptideProphet search
      double value = attributeAsDouble_(attributes, "probability");
      if (current_peptide_.getScoreType() != "InterProphet probability")
      {
        peptide_hit_.setScore(value);
        current_peptide_.setScoreType("PeptideProphet probability");
        current_peptide_.setHigherScoreBetter(true);
      }
      current_analysis_result_.main_score = value;
      current_analysis_result_.higher_is_better = true;
    }
    else if (element == "interprophet_result") // parent: "analysis_result" (in "search_hit")
    {
      // InterProphet probability overwrites PeptideProphet probability and
      // original search score
      double value = attributeAsDouble_(attributes, "probability");
      peptide_hit_.setScore(value);
      current_peptide_.setScoreType("InterProphet probability");
      current_peptide_.setHigherScoreBetter(true);
      current_analysis_result_.main_score = value;
      current_analysis_result_.higher_is_better = true;
    }
    else if (element == "modification_info") // parent: "search_hit" (in "search result")
    {
      // Has N-Term Modification
      double mod_nterm_mass;
      if (optionalAttributeAsDouble_(mod_nterm_mass, attributes, "mod_nterm_mass")) // this specifies a terminal modification
      {
        // look up the modification in the search_summary by mass
        for (vector<AminoAcidModification>::const_iterator it = variable_modifications_.begin(); it != variable_modifications_.end(); ++it)
        {
          if (mod_nterm_mass == it->mass && it->terminus == "n")
          {
            double massdiff = (it->massdiff).toDouble();
            vector<String> mods;
            ModificationsDB::getInstance()->getTerminalModificationsByDiffMonoMass(mods, massdiff, 0.001, ResidueModification::N_TERM);
            if (!mods.empty())
            {
              current_modifications_.push_back(make_pair(mods[0], 42)); // 42, because position does not matter
            }
            else
            {
              error(LOAD, String("Cannot find N-terminal modification with mass " + String(mod_nterm_mass) + "."));
            }
            break; // only one modification should match, so we can stop the loop here
          }
        }
      }

      // Has C-Term Modification
      double mod_cterm_mass;
      if (optionalAttributeAsDouble_(mod_cterm_mass, attributes, "mod_cterm_mass")) // this specifies a terminal modification
      {
        // look up the modification in the search_summary by mass
        for (vector<AminoAcidModification>::const_iterator it = variable_modifications_.begin(); it != variable_modifications_.end(); ++it)
        {
          if (mod_cterm_mass == it->mass && it->terminus == "c")
          {
            double massdiff = (it->massdiff).toDouble();
            vector<String> mods;
            ModificationsDB::getInstance()->getTerminalModificationsByDiffMonoMass(mods, massdiff, 0.001, ResidueModification::C_TERM);
            if (!mods.empty())
            {
              current_modifications_.push_back(make_pair(mods[0], 42)); // 42, because position does not matter
            }
            else
            {
              error(LOAD, String("Cannot find C-terminal modification with mass " + String(mod_cterm_mass) + "."));
            }
            break; // only one modification should match, so we can stop the loop here
          }
        }
      }
    }
    else if (element == "alternative_protein") // parent: "search_hit"
    {
      String protein = attributeAsString_(attributes, "protein");
      PeptideEvidence pe;
      pe.setProteinAccession(protein);
      peptide_hit_.addPeptideEvidence(pe);
      ProteinHit hit;
      hit.setAccession(protein);
      // depending on the numbering scheme used in the pepXML, "search_id_"
      // may appear to be "out of bounds" - see NOTE above:
      current_proteins_[min(UInt(current_proteins_.size()), search_id_) - 1]->
      insertHit(hit);
    }
    else if (element == "mod_aminoacid_mass") // parent: "modification_info" (in "search_hit")
    {
      double modification_mass = attributeAsDouble_(attributes, "mass");
      Size modification_position = attributeAsInt_(attributes, "position");
      String origin = String(current_sequence_[modification_position - 1]);
      String temp_description = "";

      matchModification_(modification_mass, origin, temp_description);

      if (!temp_description.empty())
      {
        // the modification position is 1-based
        current_modifications_.push_back(make_pair(temp_description, modification_position));
      }
      else
      {
        error(LOAD, String("Cannot find modification '") + String(modification_mass) + "' of residue " + String(origin) + " at position " + String(modification_position) + " in '" + current_sequence_ + "'");
      }
    }
    else if (element == "aminoacid_modification") // parent: "search_summary"
    {
      AminoAcidModification aa_mod;
      optionalAttributeAsString_(aa_mod.description, attributes, "description");
      aa_mod.massdiff = attributeAsString_(attributes, "massdiff");
      aa_mod.aminoacid = attributeAsString_(attributes, "aminoacid");
      aa_mod.mass = attributeAsDouble_(attributes, "mass");
      String is_variable = attributeAsString_(attributes, "variable");
      if (is_variable == "Y")
      {
        if (aa_mod.description != "")
        {
          params_.variable_modifications.push_back(aa_mod.description); // TODO
        }
        else
        {
          String desc = aa_mod.aminoacid;
          if (aa_mod.massdiff.toDouble() >= 0)
          {
            desc += "+" + String(aa_mod.massdiff);
          }
          else
          {
            desc += String(aa_mod.massdiff);
          }
          params_.variable_modifications.push_back(desc);
        }
      }
      else
      {
        fixed_modifications_.push_back(aa_mod);
        if (aa_mod.description != "")
        {
          params_.fixed_modifications.push_back(aa_mod.description); // TODO
        }
        else
        {
          String desc = aa_mod.aminoacid;
          if (aa_mod.massdiff.toDouble() >= 0)
          {
            desc += "+" + String(aa_mod.massdiff);
          }
          else
          {
            desc += String(aa_mod.massdiff);
          }
          params_.fixed_modifications.push_back(desc);
        }
      }
      // check if the modification is uniquely defined:
      vector<String> mods;
      ModificationsDB::getInstance()->getModificationsByDiffMonoMass(
        mods, aa_mod.aminoacid, aa_mod.massdiff.toDouble(), 0.001);
      if (mods.size() > 1)
      {
        String mod_str = mods[0];
        for (vector<String>::const_iterator mit = ++mods.begin(); mit != mods.end(); ++mit)
        {
          mod_str += ", " + *mit;
        }
        error(LOAD, "Modification '" + String(aa_mod.mass) + "' is not uniquely defined by the given data. Using '" + mods[0] +  "' to represent any of '" + mod_str + "'.");
      }
    }
    else if (element == "terminal_modification") // parent: "search_summary"
    {
      // <terminal_modification terminus="n" massdiff="+108.05" mass="109.06" variable="N" protein_terminus="" description="dNIC (N-term)"/>
      AminoAcidModification aa_mod;
      optionalAttributeAsString_(aa_mod.description, attributes, "description");
      aa_mod.massdiff = attributeAsString_(attributes, "massdiff");

      // somehow very small fixed modification (electron mass?) gets annotated by X!Tandem. Don't add them as they interfere with other modifications.
      if (fabs(aa_mod.massdiff.toDouble()) < 0.0005)
      {
        return;
      }
      optionalAttributeAsString_(aa_mod.aminoacid, attributes, "aminoacid");
      aa_mod.mass = attributeAsDouble_(attributes, "mass");
      aa_mod.terminus = attributeAsString_(attributes, "terminus");
      String is_variable = attributeAsString_(attributes, "variable");

      if (is_variable == "Y")
      {
        variable_modifications_.push_back(aa_mod);
        if (aa_mod.description != "")
        {
          params_.variable_modifications.push_back(aa_mod.description); // TODO
        }
        else
        {
          String desc = aa_mod.aminoacid;
          if (aa_mod.massdiff.toDouble() > 0)
          {
            desc += "+" + String(aa_mod.massdiff);
          }
          else
          {
            desc += String(aa_mod.massdiff);
          }
          params_.variable_modifications.push_back(desc);
        }
      }
      else
      {
        fixed_modifications_.push_back(aa_mod);
        if (aa_mod.description != "")
        {
          params_.fixed_modifications.push_back(aa_mod.description); // TODO
        }
        else
        {
          String desc = aa_mod.aminoacid;
          if (aa_mod.massdiff.toDouble() > 0)
          {
            desc += "+" + String(aa_mod.massdiff);
          }
          else
          {
            desc += String(aa_mod.massdiff);
          }
          params_.fixed_modifications.push_back(desc);
        }
      }
      // check if the modification is uniquely defined:
      vector<String> mods;
      ModificationsDB::getInstance()->getModificationsByDiffMonoMass(
        mods, aa_mod.aminoacid, aa_mod.massdiff.toDouble(), 0.001);
      if (mods.size() > 1)
      {
        String mod_str = mods[0];
        for (vector<String>::const_iterator mit = ++mods.begin(); mit != mods.end(); ++mit)
        {
          mod_str += ", " + *mit;
        }
        error(LOAD, "Modification '" + String(aa_mod.mass) + "' is not uniquely defined by the given data. Using '" + mods[0] +  "' to represent any of '" + mod_str + "'.");
      }
    }
    else if (element == "search_summary") // parent: "msms_run_summary"
    { // creates a new ProteinIdentification (usually)
      current_base_name_ = "";
      optionalAttributeAsString_(current_base_name_, attributes, "base_name");
      if (!checked_base_name_) // work-around for files exported by Mascot
      {
        if (current_base_name_.hasSuffix(exp_name_))
        {
          seen_experiment_ = true;
        }
        else // wrong experiment after all - roll back changes that were made
        {
          proteins_->pop_back();
          current_proteins_.clear();
          wrong_experiment_ = true;
          return;
        }
      }

      fixed_modifications_.clear();
      variable_modifications_.clear();
      params_ = ProteinIdentification::SearchParameters();
      params_.enzyme = enzyme_;
      String mass_type = attributeAsString_(attributes, "precursor_mass_type");
      if (mass_type == "monoisotopic")
      {
        hydrogen_mass_ = hydrogen_.getMonoWeight();
      }
      else
      {
        hydrogen_mass_ = hydrogen_.getAverageWeight();
        if (mass_type != "average")
        {
          error(LOAD, "'precursor_mass_type' attribute of 'search_summary' tag should be 'monoisotopic' or 'average', not '" + mass_type + "' (assuming 'average')");
        }
      }
      // assuming "SearchParameters::mass_type" refers to the fragment mass
      mass_type = attributeAsString_(attributes, "fragment_mass_type");
      if (mass_type == "monoisotopic")
      {
        params_.mass_type = ProteinIdentification::MONOISOTOPIC;
      }
      else
      {
        if (mass_type == "average")
        {
          params_.mass_type = ProteinIdentification::AVERAGE;
        }
        else
        {
          error(LOAD, "'fragment_mass_type' attribute of 'search_summary' tag should be 'monoisotopic' or 'average', not '" + mass_type + "'");
        }
      }

      search_engine_ = attributeAsString_(attributes, "search_engine");

      // generate a unique identifier for every search engine run.
      prot_id_ = search_engine_ + "_" + date_.getDate() + "_" + date_.getTime();

      search_id_ = 1;
      optionalAttributeAsUInt_(search_id_, attributes, "search_id");
      vector<ProteinIdentification>::iterator prot_it;
      if (search_id_ <= proteins_->size()) // ProteinIdent. was already created for "msms_run_summary" -> add to it
      {
        prot_it = current_proteins_.back();
      }
      else // create a new ProteinIdentification
      {
        ProteinIdentification protein;
        protein.setDateTime(date_);
        proteins_->push_back(protein);
        prot_it = --proteins_->end();
        prot_id_ = prot_id_ + "_" + search_id_; // make sure the ID is unique
      }
      prot_it->setSearchEngine(search_engine_);
      prot_it->setIdentifier(prot_id_);
    }
    else if (element == "sample_enzyme") // parent: "msms_run_summary"
    { // special case: search parameter that occurs *before* "search_summary"!
      String name = attributeAsString_(attributes, "name");
      name.toLower();
      // spelling of enzyme names in pepXML?
      if (name.hasPrefix("trypsin"))
        enzyme_ = ProteinIdentification::TRYPSIN;
      else if (name.hasPrefix("pepsin"))
        enzyme_ = ProteinIdentification::PEPSIN_A;
      else if (name.hasPrefix("protease"))
        enzyme_ = ProteinIdentification::PROTEASE_K;
      else if (name.hasPrefix("chymotrypsin"))
        enzyme_ = ProteinIdentification::CHYMOTRYPSIN;
      else
        enzyme_ = ProteinIdentification::UNKNOWN_ENZYME;

      ProteinIdentification::SearchParameters params =
        current_proteins_.front()->getSearchParameters();
      params.enzyme = enzyme_;
      current_proteins_.front()->setSearchParameters(params);
    }
    else if (element == "search_database") // parent: "search_summary"
    {
      params_.db = attributeAsString_(attributes, "local_path");
      if (params_.db.empty())
      {
        optionalAttributeAsString_(params_.db, attributes, "database_name");
      }
    }
    else if (element == "msms_pipeline_analysis") // root
    {
      String date = attributeAsString_(attributes, "date");
      // fix for corrupted xs:dateTime format:
      if ((date[4] == ':') && (date[7] == ':') && (date[10] == ':'))
      {
        error(LOAD, "Format of attribute 'date' in tag 'msms_pipeline_analysis' does not comply with standard 'xs:dateTime'");
        date[4] = '-';
        date[7] = '-';
        date[10] = 'T';
      }
      date_ = asDateTime_(date);
    }
  }

  void PepXMLFile::endElement(const XMLCh* const /*uri*/,
                              const XMLCh* const /*local_name*/,
                              const XMLCh* const qname)
  {
    String element = sm_.convert(qname);

    // cout << "End: " << element << "\n";

    if (element == "analysis_summary")
    {
      analysis_summary_ = false;
    }
    else if (element == "search_score_summary")
    {
      search_score_summary_ = false;
    }
    else if (element == "analysis_result") // parent: "search_hit"
    {
      peptide_hit_.addAnalysisResults(current_analysis_result_);
    }
    else if (wrong_experiment_ || analysis_summary_)
    {
      // do nothing here (skip all elements that belong to the wrong experiment
      // or to an analysis summary)
    }
    else if (element == "spectrum_query")
    {
      // clear optional attributes
      native_spectrum_name_ = "";
      experiment_label_ = "";
      swath_assay_ = "";
      status_ = "";
    }
    else if (element == "search_hit")
    {
      AASequence temp_aa_sequence = AASequence::fromString(current_sequence_);

      // modification position is 1-based
      for (vector<pair<String, Size> >::const_iterator it = current_modifications_.begin(); it != current_modifications_.end(); ++it)
      {
        // e.g. Carboxymethyl (C)
        vector<String> mod_split;
        it->first.split(' ', mod_split);
        if (it->first.hasSubstring("C-term"))
        {
          temp_aa_sequence.setCTerminalModification(it->first);
        }
        else if (it->first.hasSubstring("N-term"))
        {
          temp_aa_sequence.setNTerminalModification(it->first);
        }
        else if (mod_split.size() == 2)
        {
          temp_aa_sequence.setModification(it->second - 1, mod_split[0]);
        }
        else
        {
          error(LOAD, String("Cannot parse modification '") + it->first + "@" + it->second + "'");
        }
      }

      // fixed modifications
      for (vector<AminoAcidModification>::const_iterator it = fixed_modifications_.begin(); it != fixed_modifications_.end(); ++it)
      {
        const Residue* residue = ResidueDB::getInstance()->getResidue(it->aminoacid);

        if (residue == 0)
        {
          double new_mass = it->massdiff.toDouble();
          if (it->aminoacid == "" && it->terminus =="n")
          {
            vector<String> mods;
            ModificationsDB::getInstance()->getTerminalModificationsByDiffMonoMass(mods, new_mass, 0.001, ResidueModification::N_TERM);
            if (!mods.empty())
            {
              if (!temp_aa_sequence.hasNTerminalModification())
              {
                temp_aa_sequence.setNTerminalModification(mods[0]);
              }
              else
              {
                error(LOAD, String("Trying to add modification to modified terminal '") + it->aminoacid + "', delta mass: " +
                      it->massdiff + " mass: " + String(it->mass) + " variable: " + String(it->variable) + " terminus: " + it->terminus + " description: " + it->description);
              }
            }
            else
            {
              error(LOAD, String("Cannot find terminal modification '") + it->aminoacid + "', delta mass: " +
                    it->massdiff + " mass: " + String(it->mass) + " variable: " + String(it->variable) + " terminus: " + it->terminus + " description: " + it->description);
            }
          }
          else if (it->aminoacid == "" && it->terminus =="c")
          {
            vector<String> mods;
            ModificationsDB::getInstance()->getTerminalModificationsByDiffMonoMass(mods, new_mass, 0.001, ResidueModification::C_TERM);
            if (!mods.empty())
            {
              if (!temp_aa_sequence.hasCTerminalModification())
              {
                temp_aa_sequence.setCTerminalModification(mods[0]);
              }
              else
              {
                error(LOAD, String("Trying to add modification to modified terminal '") + it->aminoacid + "', delta mass: " +
                      it->massdiff + " mass: " + String(it->mass) + " variable: " + String(it->variable) + " terminus: " + it->terminus + " description: " + it->description);
              }
            }
            else
            {
              error(LOAD, String("Cannot find terminal modification '") + it->aminoacid + "', delta mass: " +
                    it->massdiff + " mass: " + String(it->mass) + " variable: " + String(it->variable) + " terminus: " + it->terminus + " description: " + it->description);
            }
          }
          else
          {
            error(LOAD, String("Cannot parse modification of unknown amino acid '") + it->aminoacid + "', delta mass: " +
                  it->massdiff + " mass: " + String(it->mass) + " variable: " + String(it->variable) + " terminus: " + it->terminus + " description: " + it->description);
          }
        }
        else
        {
          double new_mass = it->mass - residue->getMonoWeight(Residue::Internal);
          vector<String> mods;
          ModificationsDB::getInstance()->getModificationsByDiffMonoMass(mods, it->aminoacid, new_mass, 0.001);
          if (!mods.empty())
          {
            for (Size i = 0; i < temp_aa_sequence.size(); ++i)
            {
              if (it->aminoacid.hasSubstring(temp_aa_sequence[i].getOneLetterCode()))
              {
                temp_aa_sequence.setModification(i, mods[0]);
              }
            }
          }
          else
          {
            error(LOAD, String("Cannot parse modification of amino acid '") + it->aminoacid + "'");
          }
        }
      }

      peptide_hit_.setSequence(temp_aa_sequence);
      current_peptide_.insertHit(peptide_hit_);
    }
    else if (element == "search_result")
    {
      peptides_->push_back(current_peptide_);
    }
    else if (element == "search_summary")
    {
      // In idXML we only store search engine and date as identifier, but to distinguish two identification runs these values must be unique.
      // As a workaround to support multiple runs, we make the date unique by adding one second for every additional identification run.   
      UInt hour, minute, second;
      date_.getTime(hour, minute, second);
      hour = (hour + (minute + (second + 1) / 60) / 60) % 24;
      minute = (minute + (second + 1) / 60) % 60;
      second = (second + 1) % 60;
      date_.setTime(hour, minute, second);

      current_proteins_.back()->setSearchParameters(params_);
    }
  }

} // namespace OpenMS<|MERGE_RESOLUTION|>--- conflicted
+++ resolved
@@ -40,11 +40,8 @@
 #include <OpenMS/CONCEPT/Exception.h>
 #include <OpenMS/FORMAT/FileHandler.h>
 #include <OpenMS/FORMAT/FileTypes.h>
-<<<<<<< HEAD
 #include <OpenMS/FORMAT/HANDLERS/MascotXMLHandler.h> // for "primary_scan_regex"
-=======
 #include <OpenMS/FORMAT/PepXMLFile.h>
->>>>>>> 66798911
 #include <OpenMS/MATH/MISC/MathFunctions.h>
 #include <OpenMS/SYSTEM/File.h>
 #include <fstream>
@@ -61,17 +58,11 @@
     XMLFile("/SCHEMAS/pepXML_v114.xsd", "1.14"),
     proteins_(0),
     peptides_(0),
-<<<<<<< HEAD
-    experiment_(0),
+    lookup_(0),
     scan_map_(),
-    rt_tol_(10.0),
-    mz_tol_(10.0),
     analysis_summary_(false),
     keep_native_name_(false),
     search_score_summary_(false)
-=======
-    lookup_(0)
->>>>>>> 66798911
   {
     const ElementDB* db = ElementDB::getInstance();
     hydrogen_ = *db->getElement("Hydrogen");
@@ -585,63 +576,7 @@
       lookup_->getSpectrumMetaData(index, meta);
       if (meta.ms_level == 2)
       {
-<<<<<<< HEAD
-        String spectrum = attributeAsString_(attributes, "spectrum");
-        boost::regex re(Internal::MascotXMLHandler::primary_scan_regex,
-                        boost::regex::perl | boost::regex::icase);
-        boost::smatch match;
-        if (boost::regex_search(spectrum, match, re))
-        {
-          scan = String(match["SCAN"].str()).toInt();
-        }
-      }
-
-      if (!scan_map_.empty()) scan = scan_map_[scan];
-      const MSSpectrum<>& spec = (*experiment_)[scan];
-      bool success = false;
-      if (spec.getMSLevel() == 2)
-      {
-        if (!use_precursor_data_)
-        {
-          rt_ = spec.getRT();
-          success = true;
-        }
-        else if (!rt_present || Math::approximatelyEqual(spec.getRT(), rt_, 0.001))
-        {
-          double prec_mz = 0, prec_rt = 0;
-          vector<Precursor> precursors = spec.getPrecursors();
-          if (!precursors.empty())
-          {
-            prec_mz = precursors[0].getMZ(); // assume only one precursor
-          }
-          MSExperiment<>::ConstIterator it = experiment_->getPrecursorSpectrum(experiment_->begin() + scan);
-          if (it != experiment_->end())
-          {
-            prec_rt = it->getRT();
-          }
-
-          // check if "rt"/"mz" are similar to "prec_rt"/"prec_mz"
-          // (otherwise, precursor mapping is wrong)
-          if (  (prec_mz > 0) 
-                && Math::approximatelyEqual(prec_mz, mz_, mz_tol_) 
-                && (prec_rt > 0) 
-                && (!rt_present || Math::approximatelyEqual(prec_rt, rt_, rt_tol_)))
-          {
-            // double diff;
-            // diff = mz_ - prec_mz;
-            // cout << "m/z difference: " << diff << " ("
-            //       << diff / max(mz_, prec_mz) * 100 << "%)\n";
-            // diff = rt_ - prec_rt;
-            // cout << "RT difference: " << diff << " ("
-            //       << diff / max(rt_, prec_rt) * 100 << "%)\n" << "\n";
-            mz_ = prec_mz;
-            rt_ = prec_rt;
-            success = true;
-          }
-        }
-=======
         rt_ = meta.rt;
->>>>>>> 66798911
       }
       else
       {
