// --------------------------------------------------------------------------
//                   OpenMS -- Open-Source Mass Spectrometry
// --------------------------------------------------------------------------
// Copyright The OpenMS Team -- Eberhard Karls University Tuebingen,
// ETH Zurich, and Freie Universitaet Berlin 2002-2015.
//
// This software is released under a three-clause BSD license:
//  * Redistributions of source code must retain the above copyright
//    notice, this list of conditions and the following disclaimer.
//  * Redistributions in binary form must reproduce the above copyright
//    notice, this list of conditions and the following disclaimer in the
//    documentation and/or other materials provided with the distribution.
//  * Neither the name of any author or any participating institution
//    may be used to endorse or promote products derived from this software
//    without specific prior written permission.
// For a full list of authors, refer to the file AUTHORS.
// --------------------------------------------------------------------------
// THIS SOFTWARE IS PROVIDED BY THE COPYRIGHT HOLDERS AND CONTRIBUTORS "AS IS"
// AND ANY EXPRESS OR IMPLIED WARRANTIES, INCLUDING, BUT NOT LIMITED TO, THE
// IMPLIED WARRANTIES OF MERCHANTABILITY AND FITNESS FOR A PARTICULAR PURPOSE
// ARE DISCLAIMED. IN NO EVENT SHALL ANY OF THE AUTHORS OR THE CONTRIBUTING
// INSTITUTIONS BE LIABLE FOR ANY DIRECT, INDIRECT, INCIDENTAL, SPECIAL,
// EXEMPLARY, OR CONSEQUENTIAL DAMAGES (INCLUDING, BUT NOT LIMITED TO,
// PROCUREMENT OF SUBSTITUTE GOODS OR SERVICES; LOSS OF USE, DATA, OR PROFITS;
// OR BUSINESS INTERRUPTION) HOWEVER CAUSED AND ON ANY THEORY OF LIABILITY,
// WHETHER IN CONTRACT, STRICT LIABILITY, OR TORT (INCLUDING NEGLIGENCE OR
// OTHERWISE) ARISING IN ANY WAY OUT OF THE USE OF THIS SOFTWARE, EVEN IF
// ADVISED OF THE POSSIBILITY OF SUCH DAMAGE.
//
// --------------------------------------------------------------------------
// $Maintainer: Hannes Roest $
// $Authors: Hannes Roest $
// --------------------------------------------------------------------------

#ifndef OPENMS_ANALYSIS_OPENSWATH_CHROMATOGRAMEXTRACTOR_H
#define OPENMS_ANALYSIS_OPENSWATH_CHROMATOGRAMEXTRACTOR_H

#include <OpenMS/ANALYSIS/OPENSWATH/ChromatogramExtractorAlgorithm.h>

#include <OpenMS/KERNEL/MSExperiment.h>
#include <OpenMS/ANALYSIS/TARGETED/TargetedExperiment.h>
#include <OpenMS/ANALYSIS/MAPMATCHING/TransformationDescription.h>

#include <OpenMS/ANALYSIS/OPENSWATH/DATAACCESS/DataAccessHelper.h>

namespace OpenMS
{

  /**
   * @brief The ChromatogramExtractor extracts chromatograms from a spectra file.
   *
   * It will take as input a set of transitions coordinates and will extract
   * the signal of the provided map at the product ion m/z and retention time
   * (rt) values specified by the extraction coordinates. There are two
   * interfaces, the old interface will take a full TargetedExperiment and
   * assume that one wants to extract at the m/z of the transitions present in
   * the TargetedExperiment. The new interface (see also the
   * ChromatogramExtractorAlgorithm class) only expects a set of coordinates
   * which are up to the user to fill but a convenient prepare_coordinates
   * function is provided to create the coordinates for the most common case of
   * an MS2 and MS1 extraction.
   * 
   * In the case of MS2 extraction, the map is assumed to originate from a SWATH
   * (data-independent acquisition or DIA) experiment.
   *
  */
  class OPENMS_DLLAPI ChromatogramExtractor :
    public ProgressLogger
  {

public:

    typedef ChromatogramExtractorAlgorithm::ExtractionCoordinates ExtractionCoordinates;

    /**
     * @brief Extract chromatograms defined by the TargetedExperiment from the input map and write them to the output map.
     *
     * @param mz_extraction_window Extracts a window of this size in m/z
     * dimension (e.g. a window of 50 ppm means an extraction of 25 ppm on
     * either side)
     * @param rt_extraction_window Extracts a window of this size in RT
     * dimension (e.g. a window of 600 seconds means an extraction of 300
     * seconds on either side)
     *
     * @note: it will replace chromatograms in the output map, not append to them!
     * @note: TODO deprecate this function (use ChromatogramExtractorAlgorithm instead)
    */
    template <typename ExperimentT>
    void extractChromatograms(const ExperimentT& input, ExperimentT& output, 
        OpenMS::TargetedExperiment& transition_exp, double mz_extraction_window, bool ppm,
        TransformationDescription trafo, double rt_extraction_window, String filter)
    {
      // invert the trafo because we want to transform nRT values to "real" RT values
      trafo.invert();

      Size input_size = input.size();
      if (input_size < 1)
      {
        return;
      }

      int used_filter = getFilterNr_(filter);
      populatePeptideRTMap_(transition_exp, rt_extraction_window);

      // sort the transition experiment by product mass
      // this is essential because the algorithm assumes sorted transitions!
      transition_exp.sortTransitionsByProductMZ();

      // prepare all the spectra (but leave them empty)
      SpectrumSettings settings = input[0];
      std::vector<typename ExperimentT::ChromatogramType> chromatograms;
      prepareSpectra_(settings, chromatograms, transition_exp);

      //go through all spectra
      startProgress(0, input_size, "Extracting chromatograms");
      for (Size scan_idx = 0; scan_idx < input_size; ++scan_idx)
      {
        setProgress(scan_idx);

        if (input[scan_idx].size() == 0)
          continue;

        Size peak_idx = 0;

        double mz;
        double integrated_intensity = 0;

        // go through all transitions / chromatograms which are sorted by
        // ProductMZ. We can use this to step through the spectrum and at the
        // same time step through the transitions. We increase the peak counter
        // until we hit the next transition and then extract the signal.
        for (Size k = 0; k < chromatograms.size(); ++k)
        {

          double current_rt = input[scan_idx].getRT();
          if (outsideExtractionWindow_(transition_exp.getTransitions()[k], current_rt, trafo, rt_extraction_window))
          {
            continue;
          }

          typename ExperimentT::ChromatogramType::PeakType p;
          mz = transition_exp.getTransitions()[k].getProductMZ();

          if (used_filter == 1)
          {
            extract_value_tophat(input[scan_idx], mz, peak_idx, integrated_intensity, mz_extraction_window, ppm);
          }
          else if (used_filter == 2)
          {
            extract_value_bartlett(input[scan_idx], mz, peak_idx, integrated_intensity, mz_extraction_window, ppm);
          }


          p.setRT(current_rt);
          p.setIntensity(integrated_intensity);
          chromatograms[k].push_back(p);
        }
      }
      endProgress();

      // add all the chromatograms to the output
      output.setChromatograms(chromatograms);
    }

    /**
     * @brief Extract chromatograms at the m/z and RT defined by the ExtractionCoordinates.
     *
     * @note: whenever possible, please use this ChromatogramExtractorAlgorithm implementation
     *
    */
    void extractChromatograms(const OpenSwath::SpectrumAccessPtr input, 
        std::vector< OpenSwath::ChromatogramPtr >& output, 
        std::vector<ExtractionCoordinates> extraction_coordinates,
        double mz_extraction_window, bool ppm, String filter)
    {
      ChromatogramExtractorAlgorithm().extractChromatograms(input, output, 
          extraction_coordinates, mz_extraction_window, ppm, filter);
    }

public:

    /**
     * @brief Prepare the extraction coordinates from a TargetedExperiment 
     *
     * Will fill the coordinates vector with the appropriate extraction
     * coordinates (transitions for MS2 extraction, peptide m/z for MS1
     * extraction). The output will be sorted by m/z.
     *
     * @param output_chromatograms An empty vector which will be initialized correctly
     * @param coordinates An empty vector which will be filled with the
     *   appropriate extraction coordinates in m/z and rt and sorted by m/z (to
     *   be used as input to extractChromatograms)
     * @param transition_exp The transition experiment used as input (is constant)
     * @param rt_extraction_window Full RT extraction window (rt_end - rt_start
     *   will equal this window size). Enforces the presence of retention times
     *   if larger than zero (throws an exception), if less than zero, rt_end
     *   will be set to -1 and rt_start to 0.
     * @param ms1 Whether to extract for MS1 (peptide level) or MS2 (transition level)
     *
    */
    void prepare_coordinates(std::vector< OpenSwath::ChromatogramPtr > & output_chromatograms,
      std::vector< ExtractionCoordinates > & coordinates,
      OpenMS::TargetedExperiment & transition_exp,
      const double rt_extraction_window,
      const bool ms1) const;

    /**
     * @brief This converts the ChromatogramPtr to MSChromatogram and adds meta-information.
     *
     * It sets
     * 1) the target m/z
     * 2) the isolation window (upper/lower)
     * 3) the peptide sequence
     * 4) the fragment m/z
     * 5) the meta-data, e.g. InstrumentSettings, AcquisitionInfo, 
     *     sourceFile and DataProcessing
     * 6) the native ID from the transition
     *
     */
    template <typename TransitionExpT>
    static void return_chromatogram(std::vector< OpenSwath::ChromatogramPtr > & chromatograms,
      std::vector< ChromatogramExtractor::ExtractionCoordinates > & coordinates,
      TransitionExpT& transition_exp_used, SpectrumSettings settings,
      std::vector<OpenMS::MSChromatogram<> > & output_chromatograms, bool ms1)
    {
      typedef std::map<String, const typename TransitionExpT::Transition* > TransitionMapType;
      TransitionMapType trans_map;
      for (Size i = 0; i < transition_exp_used.getTransitions().size(); i++)
      {
        trans_map[transition_exp_used.getTransitions()[i].getNativeID()] = &transition_exp_used.getTransitions()[i];
      }

      for (Size i = 0; i < chromatograms.size(); i++)
      { 
        const OpenSwath::ChromatogramPtr & chromptr = chromatograms[i];
        const ChromatogramExtractor::ExtractionCoordinates & coord = coordinates[i];

        typename TransitionExpT::Peptide pep;
        typename TransitionExpT::Transition transition;
        OpenMS::MSChromatogram<> chrom;

        // copy data
        OpenSwathDataAccessHelper::convertToOpenMSChromatogram(chrom, chromptr);
        chrom.setNativeID(coord.id);

        // Create precursor and set
        // 1) the target m/z
        // 2) the isolation window (upper/lower)
        // 3) the peptide sequence
        Precursor prec;
        if (ms1) 
        {
          pep = transition_exp_used.getPeptideByRef(coord.id); 
          prec.setMZ(coord.mz);
          chrom.setChromatogramType(ChromatogramSettings::BASEPEAK_CHROMATOGRAM);
        }
        else 
        {
          transition = (*trans_map[coord.id]);
          pep = transition_exp_used.getPeptideByRef(transition.getPeptideRef()); 

          prec.setMZ(transition.getPrecursorMZ());
          if (settings.getPrecursors().size() > 0)
          {
            prec.setIsolationWindowLowerOffset(settings.getPrecursors()[0].getIsolationWindowLowerOffset());
            prec.setIsolationWindowUpperOffset(settings.getPrecursors()[0].getIsolationWindowUpperOffset());
          }

          // Create product and set its m/z
          Product prod;
          prod.setMZ(transition.getProductMZ());
          chrom.setProduct(prod);
          chrom.setChromatogramType(ChromatogramSettings::SELECTED_REACTION_MONITORING_CHROMATOGRAM);
        }
        prec.setMetaValue("peptide_sequence", pep.sequence);
        chrom.setPrecursor(prec);

        // Set the rest of the meta-data
        chrom.setInstrumentSettings(settings.getInstrumentSettings());
        chrom.setAcquisitionInfo(settings.getAcquisitionInfo());
        chrom.setSourceFile(settings.getSourceFile());

        for (Size j = 0; j < settings.getDataProcessing().size(); ++j)
        {
<<<<<<< HEAD
          settings.getDataProcessing()[i]->setMetaValue("performed_on_spectra", "true");
          chrom.getDataProcessing().push_back(settings.getDataProcessing()[i]);
=======
          DataProcessing dp = settings.getDataProcessing()[j];
          dp.setMetaValue("performed_on_spectra", "true");
          chrom.getDataProcessing().push_back(dp);
>>>>>>> 43ea9ff3
        }
        output_chromatograms.push_back(chrom);
      }
    }

     /// @note: TODO deprecate this function (use ChromatogramExtractorAlgorithm instead)
    template <typename SpectrumT>
    void extract_value_tophat(const SpectrumT& input, const double& mz, Size& peak_idx,
        double& integrated_intensity, const double& extract_window, const bool ppm)
    {
      integrated_intensity = 0;
      if (input.size() == 0)
      {
        return;
      }

      // calculate extraction window
      double left, right;
      if (ppm)
      {
        left  = mz - mz * extract_window / 2.0 * 1.0e-6;
        right = mz + mz * extract_window / 2.0 * 1.0e-6;
      }
      else
      {
        left  = mz - extract_window / 2.0;
        right = mz + extract_window / 2.0;
      }

      Size walker;

      // advance the peak_idx until we hit the m/z value of the next transition
      while (peak_idx < input.size() && input[peak_idx].getMZ() < mz)
      {
        peak_idx++;
      }

      // walk right and left and add to our intensity
      walker = peak_idx;
      // if we moved past the end of the spectrum, we need to try the last peak of the spectrum (it could still be within the window)
      if (peak_idx >= input.size())
      {
        walker = input.size() - 1;
      }

      // add the current peak if it is between right and left
      if (input[walker].getMZ() > left && input[walker].getMZ() < right)
      {
        integrated_intensity += input[walker].getIntensity();
      }

      // walk to the left until we go outside the window, then start walking to the right until we are outside the window
      walker = peak_idx;
      if (walker > 0)
      {
        walker--;
      }
      while (walker > 0 && input[walker].getMZ() > left && input[walker].getMZ() < right)
      {
        integrated_intensity += input[walker].getIntensity(); walker--;
      }
      walker = peak_idx;
      if (walker < input.size() )
      {
        walker++;
      }
      while (walker<input.size() && input[walker].getMZ()> left &&  input[walker].getMZ() < right)
      {
        integrated_intensity += input[walker].getIntensity(); walker++;
      }
    }

     /// @note: TODO deprecate this function (use ChromatogramExtractorAlgorithm instead)
    template <typename SpectrumT>
    void extract_value_bartlett(const SpectrumT& input, const double& mz, Size& peak_idx,
        double& integrated_intensity, const double& extract_window, const bool ppm)
    {
      integrated_intensity = 0;
      if (input.size() == 0)
      {
        return;
      }

      // calculate extraction window
      double left, right, half_window_size, weight;
      if (ppm)
      {
        half_window_size = mz * extract_window / 2.0 * 1.0e-6;
        left  = mz - mz * extract_window / 2.0 * 1.0e-6;
        right = mz + mz * extract_window / 2.0 * 1.0e-6;
      }
      else
      {
        half_window_size = extract_window / 2.0;
        left  = mz - extract_window / 2.0;
        right = mz + extract_window / 2.0;
      }

      Size walker;

      // advance the peak_idx until we hit the m/z value of the next transition
      while (peak_idx < input.size() && input[peak_idx].getMZ() < mz)
      {
        peak_idx++;
      }

      // walk right and left and add to our intensity
      walker = peak_idx;
      // if we moved past the end of the spectrum, we need to try the last peak of the spectrum (it could still be within the window)
      if (peak_idx >= input.size())
      {
        walker = input.size() - 1;
      }

      // add the current peak if it is between right and left
      if (input[walker].getMZ() > left && input[walker].getMZ() < right)
      {
        weight =  1 - fabs(input[walker].getMZ() - mz) / half_window_size;
        integrated_intensity += input[walker].getIntensity() * weight;
      }

      // walk to the left until we go outside the window, then start walking to the right until we are outside the window
      walker = peak_idx;
      if (walker > 0 )
      {
        walker--;
      }
      while (walker > 0 && input[walker].getMZ() > left && input[walker].getMZ() < right)
      {
        weight =  1 - fabs(input[walker].getMZ() - mz) / half_window_size;
        integrated_intensity += input[walker].getIntensity() * weight; walker--;
      }
      walker = peak_idx;
      if (walker < input.size() )
      {
        walker++;
      }
      while (walker<input.size() && input[walker].getMZ()> left &&  input[walker].getMZ() < right)
      {
        weight = 1 - fabs(input[walker].getMZ() - mz) / half_window_size;
        integrated_intensity += input[walker].getIntensity() * weight; walker++;
      }
    }

private:

    /**
     * @brief This populates the chromatograms vector with empty chromatograms
     * (but sets their meta-information)
     *
     * It extracts
     * 1) the target m/z
     * 2) the isolation window (upper/lower)
     * 3) the peptide sequence
     * 4) the fragment m/z
     * 5) Copy the meta-data, e.g. InstrumentSettings, AcquisitionInfo, 
     *     sourceFile and DataProcessing
     * 6) the native ID from the transition
     *
     */
    template <class SpectrumSettingsT, class ChromatogramT>
    void prepareSpectra_(SpectrumSettingsT& settings, std::vector<ChromatogramT>& chromatograms, OpenMS::TargetedExperiment& transition_exp)
    {

      // first prepare all the spectra (but leave them empty)
      for (Size i = 0; i < transition_exp.getTransitions().size(); i++)
      {
        const ReactionMonitoringTransition* transition = &transition_exp.getTransitions()[i];

        // 1) and 2) Extract precursor m/z and isolation window
        ChromatogramT chrom;
        Precursor prec;
        prec.setMZ(transition->getPrecursorMZ());
        if (settings.getPrecursors().size() > 0)
        {
          prec.setIsolationWindowLowerOffset(settings.getPrecursors()[0].getIsolationWindowLowerOffset());
          prec.setIsolationWindowUpperOffset(settings.getPrecursors()[0].getIsolationWindowUpperOffset());
        }

        // 3) set precursor peptide sequence
        String pepref = transition->getPeptideRef();
        for (Size pep_idx = 0; pep_idx < transition_exp.getPeptides().size(); pep_idx++)
        {
          const OpenMS::TargetedExperiment::Peptide* pep = &transition_exp.getPeptides()[pep_idx];
          if (pep->id == pepref)
          {
            prec.setMetaValue("peptide_sequence", pep->sequence);
            break;
          }
        }
        // add precursor to spectrum
        chrom.setPrecursor(prec);

        // 4) Create product and set its m/z
        Product prod;
        prod.setMZ(transition->getProductMZ());
        chrom.setProduct(prod);

        // 5) Set the rest of the meta-data
        chrom.setInstrumentSettings(settings.getInstrumentSettings());
        chrom.setAcquisitionInfo(settings.getAcquisitionInfo());
        chrom.setSourceFile(settings.getSourceFile());

        for (Size j = 0; j < settings.getDataProcessing().size(); ++j)
        {
<<<<<<< HEAD
          settings.getDataProcessing()[i]->setMetaValue("performed_on_spectra", "true");
          chrom.getDataProcessing().push_back(settings.getDataProcessing()[i]);
=======
          DataProcessing dp = settings.getDataProcessing()[j];
          dp.setMetaValue("performed_on_spectra", "true");
          chrom.getDataProcessing().push_back(dp);
>>>>>>> 43ea9ff3
        }

        // Set the id of the chromatogram, using the id of the transition (this gives directly the mapping of the two)
        chrom.setNativeID(transition->getNativeID());
        chrom.setChromatogramType(ChromatogramSettings::SELECTED_REACTION_MONITORING_CHROMATOGRAM);
        chromatograms.push_back(chrom);
      }

    }

     /// @note: TODO deprecate this function (use ChromatogramExtractorAlgorithm instead)
    bool outsideExtractionWindow_(const ReactionMonitoringTransition& transition, double current_rt,
                                   const TransformationDescription& trafo, double rt_extraction_window);

     /// @note: TODO deprecate this function (use ChromatogramExtractorAlgorithm instead)
    int getFilterNr_(String filter);

     /// @note: TODO deprecate this function (use ChromatogramExtractorAlgorithm instead)
    void populatePeptideRTMap_(OpenMS::TargetedExperiment& transition_exp, double rt_extraction_window);

    std::map<OpenMS::String, double> PeptideRTMap_;

  };

}

#endif<|MERGE_RESOLUTION|>--- conflicted
+++ resolved
@@ -282,14 +282,8 @@
 
         for (Size j = 0; j < settings.getDataProcessing().size(); ++j)
         {
-<<<<<<< HEAD
-          settings.getDataProcessing()[i]->setMetaValue("performed_on_spectra", "true");
-          chrom.getDataProcessing().push_back(settings.getDataProcessing()[i]);
-=======
-          DataProcessing dp = settings.getDataProcessing()[j];
-          dp.setMetaValue("performed_on_spectra", "true");
-          chrom.getDataProcessing().push_back(dp);
->>>>>>> 43ea9ff3
+          settings.getDataProcessing()[j]->setMetaValue("performed_on_spectra", "true");
+          chrom.getDataProcessing().push_back(settings.getDataProcessing()[j]);
         }
         output_chromatograms.push_back(chrom);
       }
@@ -495,14 +489,8 @@
 
         for (Size j = 0; j < settings.getDataProcessing().size(); ++j)
         {
-<<<<<<< HEAD
-          settings.getDataProcessing()[i]->setMetaValue("performed_on_spectra", "true");
-          chrom.getDataProcessing().push_back(settings.getDataProcessing()[i]);
-=======
-          DataProcessing dp = settings.getDataProcessing()[j];
-          dp.setMetaValue("performed_on_spectra", "true");
-          chrom.getDataProcessing().push_back(dp);
->>>>>>> 43ea9ff3
+          settings.getDataProcessing()[j]->setMetaValue("performed_on_spectra", "true");
+          chrom.getDataProcessing().push_back(settings.getDataProcessing()[j]);
         }
 
         // Set the id of the chromatogram, using the id of the transition (this gives directly the mapping of the two)
